import json
from datetime import datetime, timedelta, timezone
from unittest.mock import ANY, Mock, patch

import jwt
import pytest
from conftest import API_JSON_CONTENT_TYPE, TEST_PASSWORD, TEST_USER
from django.urls import reverse
from rest_framework import status

from api.models import (
    Invitation,
    Membership,
    Provider,
    ProviderGroup,
    ProviderGroupMembership,
<<<<<<< HEAD
    Role,
    RoleProviderGroupRelationship,
    Scan,
    ProviderSecret,
    Invitation,
    UserRoleRelationship,
=======
    ProviderSecret,
    Scan,
    StateChoices,
    User,
>>>>>>> 58723ae5
)
from api.rls import Tenant

TODAY = str(datetime.today().date())


@pytest.fixture(autouse=True)
def enable_testing_flag(patch_testing_flag):
    """
    Automatically applies the patch_testing_flag fixture to all tests in this file.
    """
    pass


@pytest.mark.django_db
class TestUserViewSet:
    def test_users_list(self, authenticated_client, create_test_user):
        user = create_test_user
        user.refresh_from_db()
        response = authenticated_client.get(reverse("user-list"))
        assert response.status_code == status.HTTP_200_OK
        assert len(response.json()["data"]) == 1
        assert response.json()["data"][0]["attributes"]["email"] == user.email
        assert response.json()["data"][0]["attributes"]["name"] == user.name
        assert (
            response.json()["data"][0]["attributes"]["company_name"]
            == user.company_name
        )

    def test_users_retrieve(self, authenticated_client, create_test_user):
        response = authenticated_client.get(
            reverse("user-detail", kwargs={"pk": create_test_user.id})
        )
        assert response.status_code == status.HTTP_200_OK

    def test_users_me(self, authenticated_client, create_test_user):
        response = authenticated_client.get(reverse("user-me"))
        assert response.status_code == status.HTTP_200_OK
        assert response.json()["data"]["attributes"]["email"] == create_test_user.email

    @patch("api.db_router.MainRouter.admin_db", new="default")
    def test_users_create(self, client):
        valid_user_payload = {
            "name": "test",
            "password": "newpassword123",
            "email": "NeWuSeR@example.com",
        }
        response = client.post(
            reverse("user-list"), data=valid_user_payload, format="json"
        )
        assert response.status_code == status.HTTP_201_CREATED
        assert User.objects.filter(email__iexact=valid_user_payload["email"]).exists()
        assert (
            response.json()["data"]["attributes"]["email"]
            == valid_user_payload["email"].lower()
        )

    @patch("api.db_router.MainRouter.admin_db", new="default")
    def test_users_create_duplicated_email(self, client):
        # Create a user
        self.test_users_create(client)

        # Try to create it again and expect a 400
        with pytest.raises(AssertionError) as assertion_error:
            self.test_users_create(client)

        assert "Response status_code=400" in str(assertion_error)

    @pytest.mark.parametrize(
        "password",
        [
            # Fails MinimumLengthValidator (too short)
            "short",
            "1234567",
            # Fails CommonPasswordValidator (common passwords)
            "password",
            "12345678",
            "qwerty",
            "abc123",
            # Fails NumericPasswordValidator (entirely numeric)
            "12345678",
            "00000000",
            # Fails multiple validators
            "password1",  # Common password and too similar to a common password
            "dev12345",  # Similar to username
            ("querty12" * 9) + "a",  # Too long, 73 characters
        ],
    )
    def test_users_create_invalid_passwords(self, authenticated_client, password):
        invalid_user_payload = {
            "name": "test",
            "password": password,
            "email": "thisisafineemail@prowler.com",
        }
        response = authenticated_client.post(
            reverse("user-list"), data=invalid_user_payload, format="json"
        )
        assert response.status_code == status.HTTP_400_BAD_REQUEST
        assert (
            response.json()["errors"][0]["source"]["pointer"]
            == "/data/attributes/password"
        )

    @pytest.mark.parametrize(
        "email",
        [
            # Same email, validation error
            "nonexistentemail@prowler.com",
            # Same email with capital letters, validation error
            "NonExistentEmail@prowler.com",
        ],
    )
    @patch("api.db_router.MainRouter.admin_db", new="default")
    def test_users_create_used_email(self, authenticated_client, email):
        # First user created; no errors should occur
        user_payload = {
            "name": "test_email_validator",
            "password": "newpassword123",
            "email": "nonexistentemail@prowler.com",
        }
        response = authenticated_client.post(
            reverse("user-list"), data=user_payload, format="json"
        )
        assert response.status_code == status.HTTP_201_CREATED

        user_payload = {
            "name": "test_email_validator",
            "password": "newpassword123",
            "email": email,
        }
        response = authenticated_client.post(
            reverse("user-list"), data=user_payload, format="json"
        )
        assert response.status_code == status.HTTP_400_BAD_REQUEST
        assert (
            response.json()["errors"][0]["source"]["pointer"]
            == "/data/attributes/email"
        )
        assert (
            response.json()["errors"][0]["detail"]
            == "Please check the email address and try again."
        )

    def test_users_partial_update(self, authenticated_client, create_test_user):
        new_company_name = "new company test"
        payload = {
            "data": {
                "type": "users",
                "id": str(create_test_user.id),
                "attributes": {"company_name": new_company_name},
            },
        }
        response = authenticated_client.patch(
            reverse("user-detail", kwargs={"pk": create_test_user.id}),
            data=payload,
            content_type="application/vnd.api+json",
        )
        assert response.status_code == status.HTTP_200_OK
        create_test_user.refresh_from_db()
        assert create_test_user.company_name == new_company_name

    def test_users_partial_update_invalid_content_type(
        self, authenticated_client, create_test_user
    ):
        response = authenticated_client.patch(
            reverse("user-detail", kwargs={"pk": create_test_user.id}), data={}
        )
        assert response.status_code == status.HTTP_415_UNSUPPORTED_MEDIA_TYPE

    def test_users_partial_update_invalid_content(
        self, authenticated_client, create_test_user
    ):
        payload = {"email": "newemail@example.com"}
        response = authenticated_client.patch(
            reverse("user-detail", kwargs={"pk": create_test_user.id}),
            data=payload,
            content_type="application/vnd.api+json",
        )
        assert response.status_code == status.HTTP_400_BAD_REQUEST

    def test_users_partial_update_invalid_user(
        self, authenticated_client, create_test_user
    ):
        another_user = User.objects.create_user(
            password="otherpassword", email="other@example.com"
        )
        new_email = "new@example.com"
        payload = {
            "data": {
                "type": "users",
                "id": str(another_user.id),
                "attributes": {"email": new_email},
            },
        }
        response = authenticated_client.patch(
            reverse("user-detail", kwargs={"pk": another_user.id}),
            data=payload,
            content_type="application/vnd.api+json",
        )
        assert response.status_code == status.HTTP_404_NOT_FOUND
        another_user.refresh_from_db()
        assert another_user.email != new_email

    @pytest.mark.parametrize(
        "password",
        [
            # Fails MinimumLengthValidator (too short)
            "short",
            "1234567",
            # Fails CommonPasswordValidator (common passwords)
            "password",
            "12345678",
            "qwerty",
            "abc123",
            # Fails NumericPasswordValidator (entirely numeric)
            "12345678",
            "00000000",
            # Fails UserAttributeSimilarityValidator (too similar to email)
            "dev12345",
            "test@prowler.com",
        ],
    )
    def test_users_partial_update_invalid_password(
        self, authenticated_client, create_test_user, password
    ):
        payload = {
            "data": {
                "type": "users",
                "id": str(create_test_user.id),
                "attributes": {"password": password},
            },
        }

        response = authenticated_client.patch(
            reverse("user-detail", kwargs={"pk": str(create_test_user.id)}),
            data=payload,
            content_type="application/vnd.api+json",
        )
        assert response.status_code == status.HTTP_400_BAD_REQUEST
        assert (
            response.json()["errors"][0]["source"]["pointer"]
            == "/data/attributes/password"
        )

    def test_users_destroy(self, authenticated_client, create_test_user):
        response = authenticated_client.delete(
            reverse("user-detail", kwargs={"pk": create_test_user.id})
        )
        assert response.status_code == status.HTTP_204_NO_CONTENT
        assert not User.objects.filter(id=create_test_user.id).exists()

    def test_users_destroy_invalid_user(self, authenticated_client, create_test_user):
        another_user = User.objects.create_user(
            password="otherpassword", email="other@example.com"
        )
        response = authenticated_client.delete(
            reverse("user-detail", kwargs={"pk": another_user.id})
        )
        assert response.status_code == status.HTTP_404_NOT_FOUND
        assert User.objects.filter(id=another_user.id).exists()

    @pytest.mark.parametrize(
        "attribute_key, attribute_value, error_field",
        [
            ("password", "", "password"),
            ("email", "invalidemail", "email"),
        ],
    )
    def test_users_create_invalid_fields(
        self, client, attribute_key, attribute_value, error_field
    ):
        invalid_payload = {
            "name": "test",
            "password": "testpassword",
            "email": "test@example.com",
        }
        invalid_payload[attribute_key] = attribute_value
        response = client.post(
            reverse("user-list"), data=invalid_payload, format="json"
        )
        assert response.status_code == status.HTTP_400_BAD_REQUEST
        assert error_field in response.json()["errors"][0]["source"]["pointer"]


@pytest.mark.django_db
class TestTenantViewSet:
    @pytest.fixture
    def valid_tenant_payload(self):
        return {
            "name": "Tenant Three",
            "inserted_at": "2023-01-05",
            "updated_at": "2023-01-06",
        }

    @pytest.fixture
    def invalid_tenant_payload(self):
        return {
            "name": "",
            "inserted_at": "2023-01-05",
            "updated_at": "2023-01-06",
        }

    @pytest.fixture
    def extra_users(self, tenants_fixture):
        _, tenant2, _ = tenants_fixture
        user2 = User.objects.create_user(
            name="testing2",
            password=TEST_PASSWORD,
            email="testing2@gmail.com",
        )
        user3 = User.objects.create_user(
            name="testing3",
            password=TEST_PASSWORD,
            email="testing3@gmail.com",
        )
        membership2 = Membership.objects.create(
            user=user2,
            tenant=tenant2,
            role=Membership.RoleChoices.OWNER,
        )
        membership3 = Membership.objects.create(
            user=user3,
            tenant=tenant2,
            role=Membership.RoleChoices.MEMBER,
        )
        return (user2, membership2), (user3, membership3)

    def test_tenants_list(self, authenticated_client, tenants_fixture):
        response = authenticated_client.get(reverse("tenant-list"))
        assert response.status_code == status.HTTP_200_OK
        assert len(response.json()["data"]) == len(tenants_fixture)

    def test_tenants_retrieve(self, authenticated_client, tenants_fixture):
        tenant1, *_ = tenants_fixture
        response = authenticated_client.get(
            reverse("tenant-detail", kwargs={"pk": tenant1.id})
        )
        assert response.status_code == status.HTTP_200_OK
        assert response.json()["data"]["attributes"]["name"] == tenant1.name

    def test_tenants_invalid_retrieve(self, authenticated_client):
        response = authenticated_client.get(
            reverse("tenant-detail", kwargs={"pk": "random_id"})
        )
        assert response.status_code == status.HTTP_404_NOT_FOUND

    def test_tenants_create(self, authenticated_client, valid_tenant_payload):
        response = authenticated_client.post(
            reverse("tenant-list"), data=valid_tenant_payload, format="json"
        )
        assert response.status_code == status.HTTP_201_CREATED
        # Two tenants from the fixture + the new one
        assert Tenant.objects.count() == 4
        assert (
            response.json()["data"]["attributes"]["name"]
            == valid_tenant_payload["name"]
        )

    def test_tenants_invalid_create(self, authenticated_client, invalid_tenant_payload):
        response = authenticated_client.post(
            reverse("tenant-list"),
            data=invalid_tenant_payload,
            format="json",
            content_type=API_JSON_CONTENT_TYPE,
        )
        assert response.status_code == status.HTTP_400_BAD_REQUEST

    def test_tenants_partial_update(self, authenticated_client, tenants_fixture):
        tenant1, *_ = tenants_fixture
        new_name = "This is the new name"
        payload = {
            "data": {
                "type": "tenants",
                "id": tenant1.id,
                "attributes": {"name": new_name},
            },
        }
        response = authenticated_client.patch(
            reverse("tenant-detail", kwargs={"pk": tenant1.id}),
            data=payload,
            content_type=API_JSON_CONTENT_TYPE,
        )
        assert response.status_code == status.HTTP_200_OK
        tenant1.refresh_from_db()
        assert tenant1.name == new_name

    def test_tenants_partial_update_invalid_content_type(
        self, authenticated_client, tenants_fixture
    ):
        tenant1, *_ = tenants_fixture
        response = authenticated_client.patch(
            reverse("tenant-detail", kwargs={"pk": tenant1.id}), data={}
        )
        assert response.status_code == status.HTTP_415_UNSUPPORTED_MEDIA_TYPE

    def test_tenants_partial_update_invalid_content(
        self, authenticated_client, tenants_fixture
    ):
        tenant1, *_ = tenants_fixture
        new_name = "This is the new name"
        payload = {"name": new_name}
        response = authenticated_client.patch(
            reverse("tenant-detail", kwargs={"pk": tenant1.id}),
            data=payload,
            content_type=API_JSON_CONTENT_TYPE,
        )
        assert response.status_code == status.HTTP_400_BAD_REQUEST

    def test_tenants_delete(self, authenticated_client, tenants_fixture):
        tenant1, *_ = tenants_fixture
        response = authenticated_client.delete(
            reverse("tenant-detail", kwargs={"pk": tenant1.id})
        )
        assert response.status_code == status.HTTP_204_NO_CONTENT
        assert Tenant.objects.count() == len(tenants_fixture) - 1

    def test_tenants_delete_invalid(self, authenticated_client):
        response = authenticated_client.delete(
            reverse("tenant-detail", kwargs={"pk": "random_id"})
        )
        # To change if we implement RBAC
        # (user might not have permissions to see if the tenant exists or not -> 200 empty)
        assert response.status_code == status.HTTP_404_NOT_FOUND

    def test_tenants_list_filter_search(self, authenticated_client, tenants_fixture):
        """Search is applied to tenants_fixture  name."""
        tenant1, *_ = tenants_fixture
        response = authenticated_client.get(
            reverse("tenant-list"), {"filter[search]": tenant1.name}
        )
        assert response.status_code == status.HTTP_200_OK
        assert len(response.json()["data"]) == 1
        assert response.json()["data"][0]["attributes"]["name"] == tenant1.name

    def test_tenants_list_query_param_name(self, authenticated_client, tenants_fixture):
        tenant1, *_ = tenants_fixture
        response = authenticated_client.get(
            reverse("tenant-list"), {"name": tenant1.name}
        )
        assert response.status_code == status.HTTP_400_BAD_REQUEST

    def test_tenants_list_invalid_query_param(self, authenticated_client):
        response = authenticated_client.get(reverse("tenant-list"), {"random": "value"})
        assert response.status_code == status.HTTP_400_BAD_REQUEST

    @pytest.mark.parametrize(
        "filter_name, filter_value, expected_count",
        (
            [
                ("name", "Tenant One", 1),
                ("name.icontains", "Tenant", 3),
                ("inserted_at", TODAY, 3),
                ("inserted_at.gte", "2024-01-01", 3),
                ("inserted_at.lte", "2024-01-01", 0),
                ("updated_at.gte", "2024-01-01", 3),
                ("updated_at.lte", "2024-01-01", 0),
            ]
        ),
    )
    def test_tenants_filters(
        self,
        authenticated_client,
        tenants_fixture,
        filter_name,
        filter_value,
        expected_count,
    ):
        response = authenticated_client.get(
            reverse("tenant-list"),
            {f"filter[{filter_name}]": filter_value},
        )

        assert response.status_code == status.HTTP_200_OK
        assert len(response.json()["data"]) == expected_count

    def test_tenants_list_filter_invalid(self, authenticated_client):
        response = authenticated_client.get(
            reverse("tenant-list"), {"filter[invalid]": "whatever"}
        )
        assert response.status_code == status.HTTP_400_BAD_REQUEST

    def test_tenants_list_page_size(self, authenticated_client, tenants_fixture):
        page_size = 1

        response = authenticated_client.get(
            reverse("tenant-list"), {"page[size]": page_size}
        )
        assert response.status_code == status.HTTP_200_OK
        assert len(response.json()["data"]) == page_size
        assert response.json()["meta"]["pagination"]["page"] == 1
        assert response.json()["meta"]["pagination"]["pages"] == len(tenants_fixture)

    def test_tenants_list_page_number(self, authenticated_client, tenants_fixture):
        page_size = 1
        page_number = 2

        response = authenticated_client.get(
            reverse("tenant-list"),
            {"page[size]": page_size, "page[number]": page_number},
        )
        assert response.status_code == status.HTTP_200_OK
        assert len(response.json()["data"]) == page_size
        assert response.json()["meta"]["pagination"]["page"] == page_number
        assert response.json()["meta"]["pagination"]["pages"] == len(tenants_fixture)

    def test_tenants_list_sort_name(self, authenticated_client, tenants_fixture):
        _, tenant2, _ = tenants_fixture
        response = authenticated_client.get(reverse("tenant-list"), {"sort": "-name"})
        assert response.status_code == status.HTTP_200_OK
        assert len(response.json()["data"]) == 3
        assert response.json()["data"][0]["attributes"]["name"] == tenant2.name

    def test_tenants_list_memberships_as_owner(
        self, authenticated_client, tenants_fixture, extra_users
    ):
        _, tenant2, _ = tenants_fixture
        response = authenticated_client.get(
            reverse("tenant-membership-list", kwargs={"tenant_pk": tenant2.id})
        )
        assert response.status_code == status.HTTP_200_OK
        # Test user + 2 extra users for tenant 2
        assert len(response.json()["data"]) == 3

    def test_tenants_list_memberships_as_member(
        self, authenticated_client, tenants_fixture, extra_users
    ):
        _, tenant2, _ = tenants_fixture
        _, user3_membership = extra_users
        user3, membership3 = user3_membership
        token_response = authenticated_client.post(
            reverse("token-obtain"),
            data={"email": user3.email, "password": TEST_PASSWORD},
            format="json",
        )
        access_token = token_response.json()["data"]["attributes"]["access"]

        response = authenticated_client.get(
            reverse("tenant-membership-list", kwargs={"tenant_pk": tenant2.id}),
            headers={"Authorization": f"Bearer {access_token}"},
        )
        assert response.status_code == status.HTTP_200_OK
        # User is a member and can only see its own membership
        assert len(response.json()["data"]) == 1
        assert response.json()["data"][0]["id"] == str(membership3.id)

    def test_tenants_delete_own_membership_as_member(
        self, authenticated_client, tenants_fixture, extra_users
    ):
        tenant1, *_ = tenants_fixture
        membership = Membership.objects.get(tenant=tenant1, user__email=TEST_USER)

        response = authenticated_client.delete(
            reverse(
                "tenant-membership-detail",
                kwargs={"tenant_pk": tenant1.id, "pk": membership.id},
            )
        )
        assert response.status_code == status.HTTP_204_NO_CONTENT
        assert not Membership.objects.filter(id=membership.id).exists()

    def test_tenants_delete_own_membership_as_owner(
        self, authenticated_client, tenants_fixture, extra_users
    ):
        # With extra_users, tenant2 has 2 owners
        _, tenant2, _ = tenants_fixture
        user_membership = Membership.objects.get(tenant=tenant2, user__email=TEST_USER)
        response = authenticated_client.delete(
            reverse(
                "tenant-membership-detail",
                kwargs={"tenant_pk": tenant2.id, "pk": user_membership.id},
            )
        )
        assert response.status_code == status.HTTP_204_NO_CONTENT
        assert not Membership.objects.filter(id=user_membership.id).exists()

    def test_tenants_delete_own_membership_as_last_owner(
        self, authenticated_client, tenants_fixture
    ):
        _, tenant2, _ = tenants_fixture
        user_membership = Membership.objects.get(tenant=tenant2, user__email=TEST_USER)
        response = authenticated_client.delete(
            reverse(
                "tenant-membership-detail",
                kwargs={"tenant_pk": tenant2.id, "pk": user_membership.id},
            )
        )
        assert response.status_code == status.HTTP_403_FORBIDDEN
        assert Membership.objects.filter(id=user_membership.id).exists()

    def test_tenants_delete_another_membership_as_owner(
        self, authenticated_client, tenants_fixture, extra_users
    ):
        _, tenant2, _ = tenants_fixture
        _, user3_membership = extra_users
        user3, membership3 = user3_membership

        response = authenticated_client.delete(
            reverse(
                "tenant-membership-detail",
                kwargs={"tenant_pk": tenant2.id, "pk": membership3.id},
            )
        )
        assert response.status_code == status.HTTP_204_NO_CONTENT
        assert not Membership.objects.filter(id=membership3.id).exists()

    def test_tenants_delete_another_membership_as_member(
        self, authenticated_client, tenants_fixture, extra_users
    ):
        _, tenant2, _ = tenants_fixture
        _, user3_membership = extra_users
        user3, membership3 = user3_membership

        # Downgrade membership role manually
        user_membership = Membership.objects.get(tenant=tenant2, user__email=TEST_USER)
        user_membership.role = Membership.RoleChoices.MEMBER
        user_membership.save()

        response = authenticated_client.delete(
            reverse(
                "tenant-membership-detail",
                kwargs={"tenant_pk": tenant2.id, "pk": membership3.id},
            )
        )
        assert response.status_code == status.HTTP_403_FORBIDDEN
        assert Membership.objects.filter(id=membership3.id).exists()

    def test_tenants_list_memberships_not_member_of_tenant(self, authenticated_client):
        # Create a tenant the user is not a member of
        tenant4 = Tenant.objects.create(name="Tenant Four")

        response = authenticated_client.get(
            reverse("tenant-membership-list", kwargs={"tenant_pk": tenant4.id})
        )
        assert response.status_code == status.HTTP_404_NOT_FOUND


@pytest.mark.django_db
class TestMembershipViewSet:
    def test_memberships_list(self, authenticated_client, tenants_fixture):
        user_id = authenticated_client.user.pk
        response = authenticated_client.get(
            reverse("user-membership-list", kwargs={"user_pk": user_id}),
        )
        assert response.status_code == status.HTTP_200_OK
        assert len(response.json()["data"]) == 2

    def test_memberships_retrieve(self, authenticated_client, tenants_fixture):
        user_id = authenticated_client.user.pk
        list_response = authenticated_client.get(
            reverse("user-membership-list", kwargs={"user_pk": user_id}),
        )
        assert list_response.status_code == status.HTTP_200_OK
        membership = list_response.json()["data"][0]

        response = authenticated_client.get(
            reverse(
                "user-membership-detail",
                kwargs={"user_pk": user_id, "pk": membership["id"]},
            ),
        )
        assert response.status_code == status.HTTP_200_OK
        assert (
            response.json()["data"]["relationships"]["tenant"]["data"]["id"]
            == membership["relationships"]["tenant"]["data"]["id"]
        )
        assert (
            response.json()["data"]["relationships"]["user"]["data"]["id"]
            == membership["relationships"]["user"]["data"]["id"]
        )

    def test_memberships_invalid_retrieve(self, authenticated_client):
        user_id = authenticated_client.user.pk
        response = authenticated_client.get(
            reverse(
                "user-membership-detail",
                kwargs={
                    "user_pk": user_id,
                    "pk": "b91c5eff-13f5-469c-9fd8-917b3a3037b6",
                },
            ),
        )
        assert response.status_code == status.HTTP_404_NOT_FOUND

    @pytest.mark.parametrize(
        "filter_name, filter_value, expected_count",
        [
            ("role", "owner", 1),
            ("role", "member", 1),
            ("date_joined", TODAY, 2),
            ("date_joined.gte", "2024-01-01", 2),
            ("date_joined.lte", "2024-01-01", 0),
        ],
    )
    def test_memberships_filters(
        self,
        authenticated_client,
        tenants_fixture,
        filter_name,
        filter_value,
        expected_count,
    ):
        user_id = authenticated_client.user.pk
        response = authenticated_client.get(
            reverse("user-membership-list", kwargs={"user_pk": user_id}),
            {f"filter[{filter_name}]": filter_value},
        )
        assert response.status_code == status.HTTP_200_OK
        assert len(response.json()["data"]) == expected_count

    def test_memberships_filters_relationships(
        self, authenticated_client, tenants_fixture
    ):
        user_id = authenticated_client.user.pk
        tenant, *_ = tenants_fixture
        # No filter
        response = authenticated_client.get(
            reverse("user-membership-list", kwargs={"user_pk": user_id}),
        )
        assert response.status_code == status.HTTP_200_OK
        assert len(response.json()["data"]) == 2

        # Filter by tenant
        response = authenticated_client.get(
            reverse("user-membership-list", kwargs={"user_pk": user_id}),
            {"filter[tenant]": tenant.id},
        )
        assert response.status_code == status.HTTP_200_OK
        assert len(response.json()["data"]) == 1

    @pytest.mark.parametrize(
        "filter_name",
        [
            "role",  # Valid filter, invalid value
            "tenant",  # Valid filter, invalid value
            "invalid",  # Invalid filter
        ],
    )
    def test_memberships_filters_invalid(
        self, authenticated_client, tenants_fixture, filter_name
    ):
        user_id = authenticated_client.user.pk
        response = authenticated_client.get(
            reverse("user-membership-list", kwargs={"user_pk": user_id}),
            {f"filter[{filter_name}]": "whatever"},
        )
        assert response.status_code == status.HTTP_400_BAD_REQUEST

    @pytest.mark.parametrize(
        "sort_field",
        [
            "tenant",
            "role",
            "date_joined",
        ],
    )
    def test_memberships_sort(self, authenticated_client, tenants_fixture, sort_field):
        user_id = authenticated_client.user.pk
        response = authenticated_client.get(
            reverse("user-membership-list", kwargs={"user_pk": user_id}),
            {"sort": sort_field},
        )
        assert response.status_code == status.HTTP_200_OK

    def test_memberships_sort_invalid(self, authenticated_client, tenants_fixture):
        user_id = authenticated_client.user.pk
        response = authenticated_client.get(
            reverse("user-membership-list", kwargs={"user_pk": user_id}),
            {"sort": "invalid"},
        )
        assert response.status_code == status.HTTP_400_BAD_REQUEST


@pytest.mark.django_db
class TestProviderViewSet:
    @pytest.fixture(scope="function")
    def create_provider_group_relationship(
        self, tenants_fixture, providers_fixture, provider_groups_fixture
    ):
        tenant, *_ = tenants_fixture
        provider1, *_ = providers_fixture
        provider_group1, *_ = provider_groups_fixture
        provider_group_membership = ProviderGroupMembership.objects.create(
            tenant=tenant, provider=provider1, provider_group=provider_group1
        )
        return provider_group_membership

    def test_providers_list(self, authenticated_client, providers_fixture):
        response = authenticated_client.get(reverse("provider-list"))
        assert response.status_code == status.HTTP_200_OK
        assert len(response.json()["data"]) == len(providers_fixture)

    @pytest.mark.parametrize(
        "include_values, expected_resources",
        [
            ("provider_groups", ["provider-groups"]),
        ],
    )
    def test_providers_list_include(
        self,
        include_values,
        expected_resources,
        authenticated_client,
        providers_fixture,
        create_provider_group_relationship,
    ):
        response = authenticated_client.get(
            reverse("provider-list"), {"include": include_values}
        )
        assert response.status_code == status.HTTP_200_OK
        assert len(response.json()["data"]) == len(providers_fixture)
        assert "included" in response.json()

        included_data = response.json()["included"]
        for expected_type in expected_resources:
            assert any(
                d.get("type") == expected_type for d in included_data
            ), f"Expected type '{expected_type}' not found in included data"

    def test_providers_retrieve(self, authenticated_client, providers_fixture):
        provider1, *_ = providers_fixture
        response = authenticated_client.get(
            reverse("provider-detail", kwargs={"pk": provider1.id}),
        )
        assert response.status_code == status.HTTP_200_OK
        assert response.json()["data"]["attributes"]["provider"] == provider1.provider
        assert response.json()["data"]["attributes"]["uid"] == provider1.uid
        assert response.json()["data"]["attributes"]["alias"] == provider1.alias

    def test_providers_invalid_retrieve(self, authenticated_client):
        response = authenticated_client.get(
            reverse("provider-detail", kwargs={"pk": "random_id"})
        )
        assert response.status_code == status.HTTP_404_NOT_FOUND

    @pytest.mark.parametrize(
        "provider_json_payload",
        (
            [
                {"provider": "aws", "uid": "111111111111", "alias": "test"},
                {"provider": "gcp", "uid": "a12322-test54321", "alias": "test"},
                {
                    "provider": "kubernetes",
                    "uid": "kubernetes-test-123456789",
                    "alias": "test",
                },
                {
                    "provider": "azure",
                    "uid": "8851db6b-42e5-4533-aa9e-30a32d67e875",
                    "alias": "test",
                },
            ]
        ),
    )
    def test_providers_create_valid(self, authenticated_client, provider_json_payload):
        response = authenticated_client.post(
            reverse("provider-list"), data=provider_json_payload, format="json"
        )
        assert response.status_code == status.HTTP_201_CREATED
        assert Provider.objects.count() == 1
        assert Provider.objects.get().provider == provider_json_payload["provider"]
        assert Provider.objects.get().uid == provider_json_payload["uid"]
        assert Provider.objects.get().alias == provider_json_payload["alias"]

    @pytest.mark.parametrize(
        "provider_json_payload, error_code, error_pointer",
        (
            [
                (
                    {"provider": "aws", "uid": "1", "alias": "test"},
                    "min_length",
                    "uid",
                ),
                (
                    {
                        "provider": "aws",
                        "uid": "1111111111111",
                        "alias": "test",
                    },
                    "aws-uid",
                    "uid",
                ),
                (
                    {"provider": "aws", "uid": "aaaaaaaaaaaa", "alias": "test"},
                    "aws-uid",
                    "uid",
                ),
                (
                    {"provider": "gcp", "uid": "1234asdf", "alias": "test"},
                    "gcp-uid",
                    "uid",
                ),
                (
                    {
                        "provider": "kubernetes",
                        "uid": "-1234asdf",
                        "alias": "test",
                    },
                    "kubernetes-uid",
                    "uid",
                ),
                (
                    {
                        "provider": "azure",
                        "uid": "8851db6b-42e5-4533-aa9e-30a32d67e87",
                        "alias": "test",
                    },
                    "azure-uid",
                    "uid",
                ),
                (
                    {
                        "provider": "does-not-exist",
                        "uid": "8851db6b-42e5-4533-aa9e-30a32d67e87",
                        "alias": "test",
                    },
                    "invalid_choice",
                    "provider",
                ),
            ]
        ),
    )
    def test_providers_invalid_create(
        self,
        authenticated_client,
        provider_json_payload,
        error_code,
        error_pointer,
    ):
        response = authenticated_client.post(
            reverse("provider-list"), data=provider_json_payload, format="json"
        )
        assert response.status_code == status.HTTP_400_BAD_REQUEST
        assert response.json()["errors"][0]["code"] == error_code
        assert (
            response.json()["errors"][0]["source"]["pointer"]
            == f"/data/attributes/{error_pointer}"
        )

    def test_providers_partial_update(self, authenticated_client, providers_fixture):
        provider1, *_ = providers_fixture
        new_alias = "This is the new name"
        payload = {
            "data": {
                "type": "providers",
                "id": provider1.id,
                "attributes": {"alias": new_alias},
            },
        }
        response = authenticated_client.patch(
            reverse("provider-detail", kwargs={"pk": provider1.id}),
            data=payload,
            content_type=API_JSON_CONTENT_TYPE,
        )
        assert response.status_code == status.HTTP_200_OK
        provider1.refresh_from_db()
        assert provider1.alias == new_alias

    def test_providers_partial_update_invalid_content_type(
        self, authenticated_client, providers_fixture
    ):
        provider1, *_ = providers_fixture
        response = authenticated_client.patch(
            reverse("provider-detail", kwargs={"pk": provider1.id}),
            data={},
        )
        assert response.status_code == status.HTTP_415_UNSUPPORTED_MEDIA_TYPE

    def test_providers_partial_update_invalid_content(
        self, authenticated_client, providers_fixture
    ):
        provider1, *_ = providers_fixture
        new_name = "This is the new name"
        payload = {"alias": new_name}
        response = authenticated_client.patch(
            reverse("provider-detail", kwargs={"pk": provider1.id}),
            data=payload,
            content_type=API_JSON_CONTENT_TYPE,
        )
        assert response.status_code == status.HTTP_400_BAD_REQUEST

    @pytest.mark.parametrize(
        "attribute_key, attribute_value",
        [
            ("provider", "aws"),
            ("uid", "123456789012"),
        ],
    )
    def test_providers_partial_update_invalid_fields(
        self,
        authenticated_client,
        providers_fixture,
        attribute_key,
        attribute_value,
    ):
        provider1, *_ = providers_fixture
        payload = {
            "data": {
                "type": "providers",
                "id": provider1.id,
                "attributes": {attribute_key: attribute_value},
            },
        }
        response = authenticated_client.patch(
            reverse("provider-detail", kwargs={"pk": provider1.id}),
            data=payload,
            content_type=API_JSON_CONTENT_TYPE,
        )
        assert response.status_code == status.HTTP_400_BAD_REQUEST

    @patch("api.v1.views.Task.objects.get")
    @patch("api.v1.views.delete_provider_task.delay")
    def test_providers_delete(
        self,
        mock_delete_task,
        mock_task_get,
        authenticated_client,
        providers_fixture,
        tasks_fixture,
    ):
        prowler_task = tasks_fixture[0]
        task_mock = Mock()
        task_mock.id = prowler_task.id
        mock_delete_task.return_value = task_mock
        mock_task_get.return_value = prowler_task

        provider1, *_ = providers_fixture
        response = authenticated_client.delete(
            reverse("provider-detail", kwargs={"pk": provider1.id})
        )
        assert response.status_code == status.HTTP_202_ACCEPTED
        mock_delete_task.assert_called_once_with(
            provider_id=str(provider1.id), tenant_id=ANY
        )
        assert "Content-Location" in response.headers
        assert response.headers["Content-Location"] == f"/api/v1/tasks/{task_mock.id}"

    def test_providers_delete_invalid(self, authenticated_client):
        response = authenticated_client.delete(
            reverse("provider-detail", kwargs={"pk": "random_id"})
        )
        assert response.status_code == status.HTTP_404_NOT_FOUND

    @patch("api.v1.views.Task.objects.get")
    @patch("api.v1.views.check_provider_connection_task.delay")
    def test_providers_connection(
        self,
        mock_provider_connection,
        mock_task_get,
        authenticated_client,
        providers_fixture,
        tasks_fixture,
    ):
        prowler_task = tasks_fixture[0]
        task_mock = Mock()
        task_mock.id = prowler_task.id
        task_mock.status = "PENDING"
        mock_provider_connection.return_value = task_mock
        mock_task_get.return_value = prowler_task

        provider1, *_ = providers_fixture
        assert provider1.connected is None
        assert provider1.connection_last_checked_at is None

        response = authenticated_client.post(
            reverse("provider-connection", kwargs={"pk": provider1.id})
        )
        assert response.status_code == status.HTTP_202_ACCEPTED
        mock_provider_connection.assert_called_once_with(
            provider_id=str(provider1.id), tenant_id=ANY
        )
        assert "Content-Location" in response.headers
        assert response.headers["Content-Location"] == f"/api/v1/tasks/{task_mock.id}"

    def test_providers_connection_invalid_provider(
        self, authenticated_client, providers_fixture
    ):
        response = authenticated_client.post(
            reverse("provider-connection", kwargs={"pk": "random_id"})
        )
        assert response.status_code == status.HTTP_404_NOT_FOUND

    @pytest.mark.parametrize(
        "filter_name, filter_value, expected_count",
        (
            [
                ("provider", "aws", 2),
                ("provider.in", "azure,gcp", 2),
                ("uid", "123456789012", 1),
                ("uid.icontains", "1", 5),
                ("alias", "aws_testing_1", 1),
                ("alias.icontains", "aws", 2),
                ("inserted_at", TODAY, 5),
                ("inserted_at.gte", "2024-01-01", 5),
                ("inserted_at.lte", "2024-01-01", 0),
                ("updated_at.gte", "2024-01-01", 5),
                ("updated_at.lte", "2024-01-01", 0),
            ]
        ),
    )
    def test_providers_filters(
        self,
        authenticated_client,
        providers_fixture,
        filter_name,
        filter_value,
        expected_count,
    ):
        response = authenticated_client.get(
            reverse("provider-list"),
            {f"filter[{filter_name}]": filter_value},
        )

        assert response.status_code == status.HTTP_200_OK
        assert len(response.json()["data"]) == expected_count

    @pytest.mark.parametrize(
        "filter_name",
        (
            [
                "provider",  # Valid filter, invalid value
                "invalid",
            ]
        ),
    )
    def test_providers_filters_invalid(self, authenticated_client, filter_name):
        response = authenticated_client.get(
            reverse("provider-list"),
            {f"filter[{filter_name}]": "whatever"},
        )
        assert response.status_code == status.HTTP_400_BAD_REQUEST

    @pytest.mark.parametrize(
        "sort_field",
        (
            [
                "provider",
                "uid",
                "alias",
                "connected",
                "inserted_at",
                "updated_at",
            ]
        ),
    )
    def test_providers_sort(self, authenticated_client, sort_field):
        response = authenticated_client.get(
            reverse("provider-list"), {"sort": sort_field}
        )
        assert response.status_code == status.HTTP_200_OK

    def test_providers_sort_invalid(self, authenticated_client):
        response = authenticated_client.get(
            reverse("provider-list"), {"sort": "invalid"}
        )
        assert response.status_code == status.HTTP_400_BAD_REQUEST


@pytest.mark.django_db
class TestProviderGroupViewSet:
    def test_provider_group_list(self, authenticated_client, provider_groups_fixture):
        response = authenticated_client.get(reverse("providergroup-list"))
        assert response.status_code == status.HTTP_200_OK
        assert len(response.json()["data"]) == len(provider_groups_fixture)

    def test_provider_group_retrieve(
        self, authenticated_client, provider_groups_fixture
    ):
        provider_group = provider_groups_fixture[0]
        response = authenticated_client.get(
            reverse("providergroup-detail", kwargs={"pk": provider_group.id})
        )
        assert response.status_code == status.HTTP_200_OK
        data = response.json()["data"]
        assert data["id"] == str(provider_group.id)
        assert data["attributes"]["name"] == provider_group.name

    def test_provider_group_create(self, authenticated_client):
        data = {
            "data": {
                "type": "provider-group",
                "attributes": {
                    "name": "Test Provider Group",
                },
            }
        }
        response = authenticated_client.post(
            reverse("providergroup-list"),
            data=json.dumps(data),
            content_type="application/vnd.api+json",
        )
        assert response.status_code == status.HTTP_201_CREATED
        response_data = response.json()["data"]
        assert response_data["attributes"]["name"] == "Test Provider Group"
        assert ProviderGroup.objects.filter(name="Test Provider Group").exists()

    def test_provider_group_create_invalid(self, authenticated_client):
        data = {
            "data": {
                "type": "provider-group",
                "attributes": {
                    # Name is missing
                },
            }
        }
        response = authenticated_client.post(
            reverse("providergroup-list"),
            data=json.dumps(data),
            content_type="application/vnd.api+json",
        )
        assert response.status_code == status.HTTP_400_BAD_REQUEST
        errors = response.json()["errors"]
        assert errors[0]["source"]["pointer"] == "/data/attributes/name"

    def test_provider_group_partial_update(
        self, authenticated_client, provider_groups_fixture
    ):
        provider_group = provider_groups_fixture[1]
        data = {
            "data": {
                "id": str(provider_group.id),
                "type": "provider-group",
                "attributes": {
                    "name": "Updated Provider Group Name",
                },
            }
        }
        response = authenticated_client.patch(
            reverse("providergroup-detail", kwargs={"pk": provider_group.id}),
            data=json.dumps(data),
            content_type="application/vnd.api+json",
        )
        assert response.status_code == status.HTTP_200_OK
        provider_group.refresh_from_db()
        assert provider_group.name == "Updated Provider Group Name"

    def test_provider_group_partial_update_invalid(
        self, authenticated_client, provider_groups_fixture
    ):
        provider_group = provider_groups_fixture[2]
        data = {
            "data": {
                "id": str(provider_group.id),
                "type": "provider-group",
                "attributes": {
                    "name": "",  # Invalid name
                },
            }
        }
        response = authenticated_client.patch(
            reverse("providergroup-detail", kwargs={"pk": provider_group.id}),
            data=json.dumps(data),
            content_type="application/vnd.api+json",
        )
        assert response.status_code == status.HTTP_400_BAD_REQUEST
        errors = response.json()["errors"]
        assert errors[0]["source"]["pointer"] == "/data/attributes/name"

    def test_provider_group_destroy(
        self, authenticated_client, provider_groups_fixture
    ):
        provider_group = provider_groups_fixture[2]
        response = authenticated_client.delete(
            reverse("providergroup-detail", kwargs={"pk": provider_group.id})
        )
        assert response.status_code == status.HTTP_204_NO_CONTENT
        assert not ProviderGroup.objects.filter(id=provider_group.id).exists()

    def test_provider_group_destroy_invalid(self, authenticated_client):
        response = authenticated_client.delete(
            reverse("providergroup-detail", kwargs={"pk": "non-existent-id"})
        )
        assert response.status_code == status.HTTP_404_NOT_FOUND

    def test_provider_group_providers_update(
        self, authenticated_client, provider_groups_fixture, providers_fixture
    ):
        provider_group = provider_groups_fixture[0]
        provider_ids = [str(provider.id) for provider in providers_fixture]

        data = {
            "data": {
                "type": "provider-group-memberships",
                "id": str(provider_group.id),
                "attributes": {"provider_ids": provider_ids},
            }
        }

        response = authenticated_client.put(
            reverse("providergroup-providers", kwargs={"pk": provider_group.id}),
            data=json.dumps(data),
            content_type="application/vnd.api+json",
        )
        assert response.status_code == status.HTTP_200_OK
        memberships = ProviderGroupMembership.objects.filter(
            provider_group=provider_group
        )
        assert memberships.count() == len(provider_ids)
        for membership in memberships:
            assert str(membership.provider_id) in provider_ids

    def test_provider_group_providers_update_non_existent_provider(
        self, authenticated_client, provider_groups_fixture, providers_fixture
    ):
        provider_group = provider_groups_fixture[0]
        provider_ids = [str(provider.id) for provider in providers_fixture]
        provider_ids[-1] = "1b59e032-3eb6-4694-93a5-df84cd9b3ce2"

        data = {
            "data": {
                "type": "provider-group-memberships",
                "id": str(provider_group.id),
                "attributes": {"provider_ids": provider_ids},
            }
        }

        response = authenticated_client.put(
            reverse("providergroup-providers", kwargs={"pk": provider_group.id}),
            data=json.dumps(data),
            content_type="application/vnd.api+json",
        )
        assert response.status_code == status.HTTP_400_BAD_REQUEST
        errors = response.json()["errors"]
        assert (
            errors[0]["detail"]
            == f"The following provider IDs do not exist: {provider_ids[-1]}"
        )

    def test_provider_group_providers_update_invalid_provider(
        self, authenticated_client, provider_groups_fixture
    ):
        provider_group = provider_groups_fixture[1]
        invalid_provider_id = "non-existent-id"
        data = {
            "data": {
                "type": "provider-group-memberships",
                "id": str(provider_group.id),
                "attributes": {"provider_ids": [invalid_provider_id]},
            }
        }

        response = authenticated_client.put(
            reverse("providergroup-providers", kwargs={"pk": provider_group.id}),
            data=json.dumps(data),
            content_type="application/vnd.api+json",
        )

        assert response.status_code == status.HTTP_400_BAD_REQUEST
        errors = response.json()["errors"]
        assert errors[0]["detail"] == "Must be a valid UUID."

    def test_provider_group_providers_update_invalid_payload(
        self, authenticated_client, provider_groups_fixture
    ):
        provider_group = provider_groups_fixture[2]
        data = {
            # Missing "provider_ids"
        }

        response = authenticated_client.put(
            reverse("providergroup-providers", kwargs={"pk": provider_group.id}),
            data=json.dumps(data),
            content_type="application/vnd.api+json",
        )
        assert response.status_code == status.HTTP_400_BAD_REQUEST
        errors = response.json()["errors"]
        assert errors[0]["detail"] == "Received document does not contain primary data"

    def test_provider_group_retrieve_not_found(self, authenticated_client):
        response = authenticated_client.get(
            reverse("providergroup-detail", kwargs={"pk": "non-existent-id"})
        )
        assert response.status_code == status.HTTP_404_NOT_FOUND

    def test_provider_group_list_filters(
        self, authenticated_client, provider_groups_fixture
    ):
        provider_group = provider_groups_fixture[0]
        response = authenticated_client.get(
            reverse("providergroup-list"), {"filter[name]": provider_group.name}
        )
        assert response.status_code == status.HTTP_200_OK
        data = response.json()["data"]
        assert len(data) == 1
        assert data[0]["attributes"]["name"] == provider_group.name

    def test_provider_group_list_sorting(
        self, authenticated_client, provider_groups_fixture
    ):
        response = authenticated_client.get(
            reverse("providergroup-list"), {"sort": "name"}
        )
        assert response.status_code == status.HTTP_200_OK
        data = response.json()["data"]
        names = [item["attributes"]["name"] for item in data]
        assert names == sorted(names)

    def test_provider_group_invalid_method(self, authenticated_client):
        response = authenticated_client.put(reverse("providergroup-list"))
        assert response.status_code == status.HTTP_405_METHOD_NOT_ALLOWED


@pytest.mark.django_db
class TestProviderSecretViewSet:
    def test_provider_secrets_list(self, authenticated_client, provider_secret_fixture):
        response = authenticated_client.get(reverse("providersecret-list"))
        assert response.status_code == status.HTTP_200_OK
        assert len(response.json()["data"]) == len(provider_secret_fixture)

    def test_provider_secrets_retrieve(
        self, authenticated_client, provider_secret_fixture
    ):
        provider_secret1, *_ = provider_secret_fixture
        response = authenticated_client.get(
            reverse("providersecret-detail", kwargs={"pk": provider_secret1.id}),
        )
        assert response.status_code == status.HTTP_200_OK
        assert response.json()["data"]["attributes"]["name"] == provider_secret1.name
        assert (
            response.json()["data"]["attributes"]["secret_type"]
            == provider_secret1.secret_type
        )

    def test_provider_secrets_invalid_retrieve(self, authenticated_client):
        response = authenticated_client.get(
            reverse(
                "providersecret-detail",
                kwargs={"pk": "f498b103-c760-4785-9a3e-e23fafbb7b02"},
            )
        )
        assert response.status_code == status.HTTP_404_NOT_FOUND

    @pytest.mark.parametrize(
        "provider_type, secret_type, secret_data",
        [
            # AWS with STATIC secret
            (
                Provider.ProviderChoices.AWS.value,
                ProviderSecret.TypeChoices.STATIC,
                {
                    "aws_access_key_id": "value",
                    "aws_secret_access_key": "value",
                    "aws_session_token": "value",
                },
            ),
            # AWS with ROLE secret
            (
                Provider.ProviderChoices.AWS.value,
                ProviderSecret.TypeChoices.ROLE,
                {
                    "role_arn": "arn:aws:iam::123456789012:role/example-role",
                    # Optional fields
                    "external_id": "external-id",
                    "role_session_name": "session-name",
                    "session_duration": 3600,
                    "aws_access_key_id": "value",
                    "aws_secret_access_key": "value",
                    "aws_session_token": "value",
                },
            ),
            # Azure with STATIC secret
            (
                Provider.ProviderChoices.AZURE.value,
                ProviderSecret.TypeChoices.STATIC,
                {
                    "client_id": "client-id",
                    "client_secret": "client-secret",
                    "tenant_id": "tenant-id",
                },
            ),
            # GCP with STATIC secret
            (
                Provider.ProviderChoices.GCP.value,
                ProviderSecret.TypeChoices.STATIC,
                {
                    "client_id": "client-id",
                    "client_secret": "client-secret",
                    "refresh_token": "refresh-token",
                },
            ),
            # Kubernetes with STATIC secret
            (
                Provider.ProviderChoices.KUBERNETES.value,
                ProviderSecret.TypeChoices.STATIC,
                {
                    "kubeconfig_content": "kubeconfig-content",
                },
            ),
        ],
    )
    def test_provider_secrets_create_valid(
        self,
        authenticated_client,
        providers_fixture,
        provider_type,
        secret_type,
        secret_data,
    ):
        # Get the provider from the fixture and set its type
        provider = Provider.objects.filter(provider=provider_type)[0]

        data = {
            "data": {
                "type": "provider-secrets",
                "attributes": {
                    "name": "My Secret",
                    "secret_type": secret_type,
                    "secret": secret_data,
                },
                "relationships": {
                    "provider": {"data": {"type": "providers", "id": str(provider.id)}}
                },
            }
        }
        response = authenticated_client.post(
            reverse("providersecret-list"),
            data=json.dumps(data),
            content_type="application/vnd.api+json",
        )
        assert response.status_code == status.HTTP_201_CREATED
        assert ProviderSecret.objects.count() == 1
        provider_secret = ProviderSecret.objects.first()
        assert provider_secret.name == data["data"]["attributes"]["name"]
        assert provider_secret.secret_type == data["data"]["attributes"]["secret_type"]
        assert (
            str(provider_secret.provider.id)
            == data["data"]["relationships"]["provider"]["data"]["id"]
        )

    @pytest.mark.parametrize(
        "attributes, error_code, error_pointer",
        (
            [
                (
                    {
                        "name": "testing",
                        "secret_type": "static",
                        "secret": {"invalid": "test"},
                    },
                    "required",
                    "secret/aws_access_key_id",
                ),
                (
                    {
                        "name": "testing",
                        "secret_type": "invalid",
                        "secret": {"invalid": "test"},
                    },
                    "invalid_choice",
                    "secret_type",
                ),
                (
                    {
                        "name": "a" * 151,
                        "secret_type": "static",
                        "secret": {
                            "aws_access_key_id": "value",
                            "aws_secret_access_key": "value",
                            "aws_session_token": "value",
                        },
                    },
                    "max_length",
                    "name",
                ),
            ]
        ),
    )
    def test_provider_secrets_invalid_create(
        self,
        providers_fixture,
        authenticated_client,
        attributes,
        error_code,
        error_pointer,
    ):
        provider, *_ = providers_fixture
        data = {
            "data": {
                "type": "provider-secrets",
                "attributes": attributes,
                "relationships": {
                    "provider": {"data": {"type": "providers", "id": str(provider.id)}}
                },
            }
        }
        response = authenticated_client.post(
            reverse("providersecret-list"),
            data=json.dumps(data),
            content_type="application/vnd.api+json",
        )
        assert response.status_code == status.HTTP_400_BAD_REQUEST
        assert response.json()["errors"][0]["code"] == error_code
        assert (
            response.json()["errors"][0]["source"]["pointer"]
            == f"/data/attributes/{error_pointer}"
        )

    def test_provider_secrets_partial_update(
        self, authenticated_client, provider_secret_fixture
    ):
        provider_secret, *_ = provider_secret_fixture
        data = {
            "data": {
                "type": "provider-secrets",
                "id": str(provider_secret.id),
                "attributes": {
                    "name": "new_name",
                    "secret": {
                        "aws_access_key_id": "new_value",
                        "aws_secret_access_key": "new_value",
                        "aws_session_token": "new_value",
                    },
                },
                "relationships": {
                    "provider": {
                        "data": {
                            "type": "providers",
                            "id": str(provider_secret.provider.id),
                        }
                    }
                },
            }
        }
        response = authenticated_client.patch(
            reverse("providersecret-detail", kwargs={"pk": provider_secret.id}),
            data=json.dumps(data),
            content_type="application/vnd.api+json",
        )
        assert response.status_code == status.HTTP_200_OK
        provider_secret.refresh_from_db()
        assert provider_secret.name == "new_name"
        for value in provider_secret.secret.values():
            assert value == "new_value"

    def test_provider_secrets_partial_update_invalid_content_type(
        self, authenticated_client, provider_secret_fixture
    ):
        provider_secret, *_ = provider_secret_fixture
        response = authenticated_client.patch(
            reverse("providersecret-detail", kwargs={"pk": provider_secret.id}),
            data={},
        )
        assert response.status_code == status.HTTP_415_UNSUPPORTED_MEDIA_TYPE

    def test_provider_secrets_partial_update_invalid_content(
        self, authenticated_client, provider_secret_fixture
    ):
        provider_secret, *_ = provider_secret_fixture
        data = {
            "data": {
                "type": "provider-secrets",
                "id": str(provider_secret.id),
                "attributes": {"invalid_secret": "value"},
                "relationships": {
                    "provider": {
                        "data": {
                            "type": "providers",
                            "id": str(provider_secret.provider.id),
                        }
                    }
                },
            }
        }
        response = authenticated_client.patch(
            reverse("providersecret-detail", kwargs={"pk": provider_secret.id}),
            data=json.dumps(data),
            content_type="application/vnd.api+json",
        )
        assert response.status_code == status.HTTP_400_BAD_REQUEST

    def test_provider_secrets_delete(
        self,
        authenticated_client,
        provider_secret_fixture,
    ):
        provider_secret, *_ = provider_secret_fixture
        response = authenticated_client.delete(
            reverse("providersecret-detail", kwargs={"pk": provider_secret.id})
        )
        assert response.status_code == status.HTTP_204_NO_CONTENT

    def test_provider_secrets_delete_invalid(self, authenticated_client):
        response = authenticated_client.delete(
            reverse(
                "providersecret-detail",
                kwargs={"pk": "e67d0283-440f-48d1-b5f8-38d0763474f4"},
            )
        )
        assert response.status_code == status.HTTP_404_NOT_FOUND

    @pytest.mark.parametrize(
        "filter_name, filter_value, expected_count",
        (
            [
                ("name", "aws_testing_1", 1),
                ("name.icontains", "aws", 2),
            ]
        ),
    )
    def test_provider_secrets_filters(
        self,
        authenticated_client,
        provider_secret_fixture,
        filter_name,
        filter_value,
        expected_count,
    ):
        response = authenticated_client.get(
            reverse("providersecret-list"),
            {f"filter[{filter_name}]": filter_value},
        )

        assert response.status_code == status.HTTP_200_OK
        assert len(response.json()["data"]) == expected_count

    @pytest.mark.parametrize(
        "filter_name",
        (
            [
                "invalid",
            ]
        ),
    )
    def test_provider_secrets_filters_invalid(self, authenticated_client, filter_name):
        response = authenticated_client.get(
            reverse("providersecret-list"),
            {f"filter[{filter_name}]": "whatever"},
        )
        assert response.status_code == status.HTTP_400_BAD_REQUEST

    @pytest.mark.parametrize(
        "sort_field",
        (
            [
                "name",
                "inserted_at",
                "updated_at",
            ]
        ),
    )
    def test_provider_secrets_sort(self, authenticated_client, sort_field):
        response = authenticated_client.get(
            reverse("providersecret-list"), {"sort": sort_field}
        )
        assert response.status_code == status.HTTP_200_OK

    def test_provider_secrets_sort_invalid(self, authenticated_client):
        response = authenticated_client.get(
            reverse("providersecret-list"), {"sort": "invalid"}
        )
        assert response.status_code == status.HTTP_400_BAD_REQUEST


@pytest.mark.django_db
class TestScanViewSet:
    def test_scans_list(self, authenticated_client, scans_fixture):
        response = authenticated_client.get(reverse("scan-list"))
        assert response.status_code == status.HTTP_200_OK
        assert len(response.json()["data"]) == len(scans_fixture)

    def test_scans_retrieve(self, authenticated_client, scans_fixture):
        scan1, *_ = scans_fixture
        response = authenticated_client.get(
            reverse("scan-detail", kwargs={"pk": scan1.id})
        )
        assert response.status_code == status.HTTP_200_OK
        assert response.json()["data"]["attributes"]["name"] == scan1.name
        assert response.json()["data"]["relationships"]["provider"]["data"][
            "id"
        ] == str(scan1.provider.id)

    def test_scans_invalid_retrieve(self, authenticated_client):
        response = authenticated_client.get(
            reverse("scan-detail", kwargs={"pk": "random_id"})
        )
        assert response.status_code == status.HTTP_404_NOT_FOUND

    @pytest.mark.parametrize(
        "scan_json_payload, expected_scanner_args",
        [
            # Case 1: No scanner_args in payload (should use provider's scanner_args)
            (
                {
                    "data": {
                        "type": "scans",
                        "attributes": {
                            "name": "New Scan",
                        },
                        "relationships": {
                            "provider": {
                                "data": {"type": "providers", "id": "provider-id-1"}
                            }
                        },
                    }
                },
                {"key1": "value1", "key2": {"key21": "value21"}},
            ),
            (
                {
                    "data": {
                        "type": "scans",
                        "attributes": {
                            "name": "New Scan",
                            "scanner_args": {
                                "key2": {"key21": "test21"},
                                "key3": "test3",
                            },
                        },
                        "relationships": {
                            "provider": {
                                "data": {"type": "providers", "id": "provider-id-1"}
                            }
                        },
                    }
                },
                {"key1": "value1", "key2": {"key21": "test21"}, "key3": "test3"},
            ),
        ],
    )
    @patch("api.v1.views.Task.objects.get")
    @patch("api.v1.views.perform_scan_task.apply_async")
    def test_scans_create_valid(
        self,
        mock_perform_scan_task,
        mock_task_get,
        authenticated_client,
        scan_json_payload,
        expected_scanner_args,
        providers_fixture,
        tasks_fixture,
    ):
        prowler_task = tasks_fixture[0]
        mock_perform_scan_task.return_value.id = prowler_task.id
        mock_task_get.return_value = prowler_task
        *_, provider5 = providers_fixture
        # Provider5 has these scanner_args
        # scanner_args={"key1": "value1", "key2": {"key21": "value21"}}

        # scanner_args will be disabled in the first release
        scan_json_payload["data"]["attributes"].pop("scanner_args", None)

        scan_json_payload["data"]["relationships"]["provider"]["data"]["id"] = str(
            provider5.id
        )

        response = authenticated_client.post(
            reverse("scan-list"),
            data=scan_json_payload,
            content_type=API_JSON_CONTENT_TYPE,
        )

        assert response.status_code == status.HTTP_202_ACCEPTED
        assert Scan.objects.count() == 1

        scan = Scan.objects.get()
        assert scan.name == scan_json_payload["data"]["attributes"]["name"]
        assert scan.provider == provider5
        assert scan.trigger == Scan.TriggerChoices.MANUAL
        # assert scan.scanner_args == expected_scanner_args

    @pytest.mark.parametrize(
        "scan_json_payload, error_code",
        [
            (
                {
                    "data": {
                        "type": "scans",
                        "attributes": {
                            "name": "a",
                            "trigger": Scan.TriggerChoices.MANUAL,
                        },
                        "relationships": {
                            "provider": {
                                "data": {"type": "providers", "id": "provider-id-1"}
                            }
                        },
                    }
                },
                "min_length",
            ),
        ],
    )
    def test_scans_invalid_create(
        self,
        authenticated_client,
        scan_json_payload,
        providers_fixture,
        error_code,
    ):
        provider1, *_ = providers_fixture
        scan_json_payload["data"]["relationships"]["provider"]["data"]["id"] = str(
            provider1.id
        )
        response = authenticated_client.post(
            reverse("scan-list"),
            data=scan_json_payload,
            content_type=API_JSON_CONTENT_TYPE,
        )
        assert response.status_code == status.HTTP_400_BAD_REQUEST
        assert response.json()["errors"][0]["code"] == error_code
        assert (
            response.json()["errors"][0]["source"]["pointer"] == "/data/attributes/name"
        )

    def test_scans_partial_update(self, authenticated_client, scans_fixture):
        scan1, *_ = scans_fixture
        new_name = "Updated Scan Name"
        payload = {
            "data": {
                "type": "scans",
                "id": scan1.id,
                "attributes": {"name": new_name},
            },
        }
        response = authenticated_client.patch(
            reverse("scan-detail", kwargs={"pk": scan1.id}),
            data=payload,
            content_type=API_JSON_CONTENT_TYPE,
        )
        assert response.status_code == status.HTTP_200_OK
        scan1.refresh_from_db()
        assert scan1.name == new_name

    def test_scans_partial_update_invalid_content_type(
        self, authenticated_client, scans_fixture
    ):
        scan1, *_ = scans_fixture
        response = authenticated_client.patch(
            reverse("scan-detail", kwargs={"pk": scan1.id}),
            data={},
        )
        assert response.status_code == status.HTTP_415_UNSUPPORTED_MEDIA_TYPE

    def test_scans_partial_update_invalid_content(
        self, authenticated_client, scans_fixture
    ):
        scan1, *_ = scans_fixture
        new_name = "Updated Scan Name"
        payload = {"name": new_name}
        response = authenticated_client.patch(
            reverse("scan-detail", kwargs={"pk": scan1.id}),
            data=payload,
            content_type=API_JSON_CONTENT_TYPE,
        )
        assert response.status_code == status.HTTP_400_BAD_REQUEST

    @pytest.mark.parametrize(
        "filter_name, filter_value, expected_count",
        (
            [
                ("provider_type", "aws", 3),
                ("provider_type.in", "gcp,azure", 0),
                ("provider_uid", "123456789012", 2),
                ("provider_uid.icontains", "1", 3),
                ("provider_uid.in", "123456789012,123456789013", 3),
                ("provider_alias", "aws_testing_1", 2),
                ("provider_alias.icontains", "aws", 3),
                ("provider_alias.in", "aws_testing_1,aws_testing_2", 3),
                ("name", "Scan 1", 1),
                ("name.icontains", "Scan", 3),
                ("started_at", "2024-01-02", 3),
                ("started_at.gte", "2024-01-01", 3),
                ("started_at.lte", "2024-01-01", 0),
                ("trigger", Scan.TriggerChoices.MANUAL, 1),
                ("state", StateChoices.AVAILABLE, 2),
                ("state", StateChoices.FAILED, 1),
                ("state.in", f"{StateChoices.FAILED},{StateChoices.AVAILABLE}", 3),
                ("trigger", Scan.TriggerChoices.MANUAL, 1),
            ]
        ),
    )
    def test_scans_filters(
        self,
        authenticated_client,
        scans_fixture,
        filter_name,
        filter_value,
        expected_count,
    ):
        response = authenticated_client.get(
            reverse("scan-list"),
            {f"filter[{filter_name}]": filter_value},
        )

        assert response.status_code == status.HTTP_200_OK
        assert len(response.json()["data"]) == expected_count

    @pytest.mark.parametrize(
        "filter_name",
        [
            "provider",  # Valid filter, invalid value
            "invalid",
        ],
    )
    def test_scans_filters_invalid(self, authenticated_client, filter_name):
        response = authenticated_client.get(
            reverse("scan-list"),
            {f"filter[{filter_name}]": "invalid_value"},
        )
        assert response.status_code == status.HTTP_400_BAD_REQUEST

    def test_scan_filter_by_provider_id_exact(
        self, authenticated_client, scans_fixture
    ):
        response = authenticated_client.get(
            reverse("scan-list"),
            {"filter[provider]": scans_fixture[0].provider.id},
        )
        assert response.status_code == status.HTTP_200_OK
        assert len(response.json()["data"]) == 2

    def test_scan_filter_by_provider_id_in(self, authenticated_client, scans_fixture):
        response = authenticated_client.get(
            reverse("scan-list"),
            {
                "filter[provider.in]": [
                    scans_fixture[0].provider.id,
                    scans_fixture[1].provider.id,
                ]
            },
        )
        assert response.status_code == status.HTTP_200_OK
        assert len(response.json()["data"]) == 2

    @pytest.mark.parametrize(
        "sort_field",
        [
            "name",
            "trigger",
            "inserted_at",
            "updated_at",
        ],
    )
    def test_scans_sort(self, authenticated_client, sort_field):
        response = authenticated_client.get(reverse("scan-list"), {"sort": sort_field})
        assert response.status_code == status.HTTP_200_OK

    def test_scans_sort_invalid(self, authenticated_client):
        response = authenticated_client.get(reverse("scan-list"), {"sort": "invalid"})
        assert response.status_code == status.HTTP_400_BAD_REQUEST


@pytest.mark.django_db
class TestTaskViewSet:
    def test_tasks_list(self, authenticated_client, tasks_fixture):
        response = authenticated_client.get(reverse("task-list"))
        assert response.status_code == status.HTTP_200_OK
        assert len(response.json()["data"]) == len(tasks_fixture)

    def test_tasks_retrieve(self, authenticated_client, tasks_fixture):
        task1, *_ = tasks_fixture
        response = authenticated_client.get(
            reverse("task-detail", kwargs={"pk": task1.id}),
        )
        assert response.status_code == status.HTTP_200_OK
        assert (
            response.json()["data"]["attributes"]["name"]
            == task1.task_runner_task.task_name
        )

    def test_tasks_invalid_retrieve(self, authenticated_client):
        response = authenticated_client.get(
            reverse("task-detail", kwargs={"pk": "invalid_id"})
        )
        assert response.status_code == status.HTTP_404_NOT_FOUND

    @patch("api.v1.views.AsyncResult", return_value=Mock())
    def test_tasks_revoke(self, mock_async_result, authenticated_client, tasks_fixture):
        _, task2 = tasks_fixture
        response = authenticated_client.delete(
            reverse("task-detail", kwargs={"pk": task2.id})
        )
        assert response.status_code == status.HTTP_202_ACCEPTED
        assert response.headers["Content-Location"] == f"/api/v1/tasks/{task2.id}"
        mock_async_result.return_value.revoke.assert_called_once()

    def test_tasks_invalid_revoke(self, authenticated_client):
        response = authenticated_client.delete(
            reverse("task-detail", kwargs={"pk": "invalid_id"})
        )
        assert response.status_code == status.HTTP_404_NOT_FOUND

    def test_tasks_revoke_invalid_status(self, authenticated_client, tasks_fixture):
        task1, _ = tasks_fixture
        response = authenticated_client.delete(
            reverse("task-detail", kwargs={"pk": task1.id})
        )
        # Task status is SUCCESS
        assert response.status_code == status.HTTP_400_BAD_REQUEST


@pytest.mark.django_db
class TestResourceViewSet:
    def test_resources_list_none(self, authenticated_client):
        response = authenticated_client.get(reverse("resource-list"))
        assert response.status_code == status.HTTP_200_OK
        assert len(response.json()["data"]) == 0

    def test_resources_list(self, authenticated_client, resources_fixture):
        response = authenticated_client.get(reverse("resource-list"))
        assert response.status_code == status.HTTP_200_OK
        assert len(response.json()["data"]) == len(resources_fixture)

    @pytest.mark.parametrize(
        "include_values, expected_resources",
        [
            ("provider", ["providers"]),
            ("findings", ["findings"]),
            ("provider,findings", ["providers", "findings"]),
        ],
    )
    def test_resources_list_include(
        self,
        include_values,
        expected_resources,
        authenticated_client,
        resources_fixture,
        findings_fixture,
    ):
        response = authenticated_client.get(
            reverse("resource-list"), {"include": include_values}
        )
        assert response.status_code == status.HTTP_200_OK
        assert len(response.json()["data"]) == len(resources_fixture)
        assert "included" in response.json()

        included_data = response.json()["included"]
        for expected_type in expected_resources:
            assert any(
                d.get("type") == expected_type for d in included_data
            ), f"Expected type '{expected_type}' not found in included data"

    @pytest.mark.parametrize(
        "filter_name, filter_value, expected_count",
        (
            [
                (
                    "uid",
                    "arn:aws:ec2:us-east-1:123456789012:instance/i-1234567890abcdef0",
                    1,
                ),
                ("uid.icontains", "i-1234567890abcdef", 3),
                ("name", "My Instance 2", 1),
                ("name.icontains", "ce 2", 1),
                ("region", "eu-west-1", 1),
                ("region.icontains", "west", 1),
                ("service", "ec2", 2),
                ("service.icontains", "ec", 2),
                ("inserted_at.gte", "2024-01-01 00:00:00", 3),
                ("updated_at.lte", "2024-01-01 00:00:00", 0),
                ("type.icontains", "prowler", 2),
                # provider filters
                ("provider_type", "aws", 3),
                ("provider_type.in", "azure,gcp", 0),
                ("provider_uid", "123456789012", 2),
                ("provider_uid.in", "123456789012", 2),
                ("provider_uid.in", "123456789012,123456789012", 2),
                ("provider_uid.icontains", "1", 3),
                ("provider_alias", "aws_testing_1", 2),
                ("provider_alias.icontains", "aws", 3),
                # tags searching
                ("tag", "key3:value:value", 0),
                ("tag_key", "key3", 1),
                ("tag_value", "value2", 2),
                ("tag", "key3:multi word value3", 1),
                ("tags", "key3:multi word value3", 1),
                ("tags", "multi word", 1),
                # full text search on resource
                ("search", "arn", 3),
                ("search", "def1", 1),
                # full text search on resource tags
                ("search", "multi word", 1),
                ("search", "key2", 2),
            ]
        ),
    )
    def test_resource_filters(
        self,
        authenticated_client,
        resources_fixture,
        filter_name,
        filter_value,
        expected_count,
    ):
        response = authenticated_client.get(
            reverse("resource-list"),
            {f"filter[{filter_name}]": filter_value},
        )

        assert response.status_code == status.HTTP_200_OK
        assert len(response.json()["data"]) == expected_count

    def test_resource_filter_by_provider_id_in(
        self, authenticated_client, resources_fixture
    ):
        response = authenticated_client.get(
            reverse("resource-list"),
            {
                "filter[provider.in]": [
                    resources_fixture[0].provider.id,
                    resources_fixture[1].provider.id,
                ]
            },
        )
        assert response.status_code == status.HTTP_200_OK
        assert len(response.json()["data"]) == 2

    @pytest.mark.parametrize(
        "filter_name",
        (
            [
                "resource",  # Invalid filter name
                "invalid",
            ]
        ),
    )
    def test_resources_filters_invalid(self, authenticated_client, filter_name):
        response = authenticated_client.get(
            reverse("resource-list"),
            {f"filter[{filter_name}]": "whatever"},
        )
        assert response.status_code == status.HTTP_400_BAD_REQUEST

    @pytest.mark.parametrize(
        "sort_field",
        [
            "uid",
            "uid",
            "name",
            "region",
            "service",
            "type",
            "inserted_at",
            "updated_at",
        ],
    )
    def test_resources_sort(self, authenticated_client, sort_field):
        response = authenticated_client.get(
            reverse("resource-list"), {"sort": sort_field}
        )
        assert response.status_code == status.HTTP_200_OK

    def test_resources_sort_invalid(self, authenticated_client):
        response = authenticated_client.get(
            reverse("resource-list"), {"sort": "invalid"}
        )
        assert response.status_code == status.HTTP_400_BAD_REQUEST
        assert response.json()["errors"][0]["code"] == "invalid"
        assert response.json()["errors"][0]["source"]["pointer"] == "/data"
        assert (
            response.json()["errors"][0]["detail"] == "invalid sort parameter: invalid"
        )

    def test_resources_retrieve(self, authenticated_client, resources_fixture):
        resource_1, *_ = resources_fixture
        response = authenticated_client.get(
            reverse("resource-detail", kwargs={"pk": resource_1.id}),
        )
        assert response.status_code == status.HTTP_200_OK
        assert response.json()["data"]["attributes"]["uid"] == resource_1.uid
        assert response.json()["data"]["attributes"]["name"] == resource_1.name
        assert response.json()["data"]["attributes"]["region"] == resource_1.region
        assert response.json()["data"]["attributes"]["service"] == resource_1.service
        assert response.json()["data"]["attributes"]["type"] == resource_1.type
        assert response.json()["data"]["attributes"]["tags"] == resource_1.get_tags()

    def test_resources_invalid_retrieve(self, authenticated_client):
        response = authenticated_client.get(
            reverse("resource-detail", kwargs={"pk": "random_id"}),
        )
        assert response.status_code == status.HTTP_404_NOT_FOUND


@pytest.mark.django_db
class TestFindingViewSet:
    def test_findings_list_none(self, authenticated_client):
        response = authenticated_client.get(reverse("finding-list"))
        assert response.status_code == status.HTTP_200_OK
        assert len(response.json()["data"]) == 0

    def test_findings_list(self, authenticated_client, findings_fixture):
        response = authenticated_client.get(reverse("finding-list"))
        assert response.status_code == status.HTTP_200_OK
        assert len(response.json()["data"]) == len(findings_fixture)
        assert (
            response.json()["data"][0]["attributes"]["status"]
            == findings_fixture[0].status
        )

    @pytest.mark.parametrize(
        "include_values, expected_resources",
        [
            ("resources", ["resources"]),
            ("scan", ["scans"]),
            ("resources.provider,scan", ["resources", "scans", "providers"]),
        ],
    )
    def test_findings_list_include(
        self, include_values, expected_resources, authenticated_client, findings_fixture
    ):
        response = authenticated_client.get(
            reverse("finding-list"), {"include": include_values}
        )
        assert response.status_code == status.HTTP_200_OK
        assert len(response.json()["data"]) == len(findings_fixture)
        assert "included" in response.json()

        included_data = response.json()["included"]
        for expected_type in expected_resources:
            assert any(
                d.get("type") == expected_type for d in included_data
            ), f"Expected type '{expected_type}' not found in included data"

    @pytest.mark.parametrize(
        "filter_name, filter_value, expected_count",
        (
            [
                ("delta", "new", 1),
                ("provider_type", "aws", 2),
                ("provider_uid", "123456789012", 2),
                (
                    "resource_uid",
                    "arn:aws:ec2:us-east-1:123456789012:instance/i-1234567890abcdef0",
                    1,
                ),
                ("resource_uid.icontains", "i-1234567890abcdef", 2),
                ("resource_name", "My Instance 2", 1),
                ("resource_name.icontains", "ce 2", 1),
                ("region", "eu-west-1", 1),
                ("region.in", "eu-west-1,eu-west-2", 1),
                ("region.icontains", "east", 1),
                ("service", "ec2", 1),
                ("service.in", "ec2,s3", 2),
                ("service.icontains", "ec", 1),
                ("inserted_at", "2024-01-01", 0),
                ("inserted_at.date", "2024-01-01", 0),
                ("inserted_at.gte", "2024-01-01", 2),
                ("inserted_at.lte", "2024-12-31", 2),
                ("updated_at.lte", "2024-01-01", 0),
                ("resource_type.icontains", "prowler", 2),
                # full text search on finding
                ("search", "dev-qa", 1),
                ("search", "orange juice", 1),
                # full text search on resource
                ("search", "ec2", 2),
                # full text search on finding tags
                ("search", "value2", 2),
            ]
        ),
    )
    def test_finding_filters(
        self,
        authenticated_client,
        findings_fixture,
        filter_name,
        filter_value,
        expected_count,
    ):
        response = authenticated_client.get(
            reverse("finding-list"),
            {f"filter[{filter_name}]": filter_value},
        )

        assert response.status_code == status.HTTP_200_OK
        assert len(response.json()["data"]) == expected_count

    def test_finding_filter_by_scan_id(self, authenticated_client, findings_fixture):
        response = authenticated_client.get(
            reverse("finding-list"),
            {
                "filter[scan]": findings_fixture[0].scan.id,
            },
        )
        assert response.status_code == status.HTTP_200_OK
        assert len(response.json()["data"]) == 2

    def test_finding_filter_by_scan_id_in(self, authenticated_client, findings_fixture):
        response = authenticated_client.get(
            reverse("finding-list"),
            {
                "filter[scan.in]": [
                    findings_fixture[0].scan.id,
                    findings_fixture[1].scan.id,
                ]
            },
        )
        assert response.status_code == status.HTTP_200_OK
        assert len(response.json()["data"]) == 2

    def test_finding_filter_by_provider(self, authenticated_client, findings_fixture):
        response = authenticated_client.get(
            reverse("finding-list"),
            {
                "filter[provider]": findings_fixture[0].scan.provider.id,
            },
        )
        assert response.status_code == status.HTTP_200_OK
        assert len(response.json()["data"]) == 2

    def test_finding_filter_by_provider_id_in(
        self, authenticated_client, findings_fixture
    ):
        response = authenticated_client.get(
            reverse("finding-list"),
            {
                "filter[provider.in]": [
                    findings_fixture[0].scan.provider.id,
                    findings_fixture[1].scan.provider.id,
                ]
            },
        )
        assert response.status_code == status.HTTP_200_OK
        assert len(response.json()["data"]) == 2

    @pytest.mark.parametrize(
        "filter_name",
        (
            [
                "finding",  # Invalid filter name
                "invalid",
            ]
        ),
    )
    def test_findings_filters_invalid(self, authenticated_client, filter_name):
        response = authenticated_client.get(
            reverse("finding-list"),
            {f"filter[{filter_name}]": "whatever"},
        )
        assert response.status_code == status.HTTP_400_BAD_REQUEST

    @pytest.mark.parametrize(
        "sort_field",
        [
            "status",
            "severity",
            "check_id",
            "inserted_at",
            "updated_at",
        ],
    )
    def test_findings_sort(self, authenticated_client, sort_field):
        response = authenticated_client.get(
            reverse("finding-list"), {"sort": sort_field}
        )
        assert response.status_code == status.HTTP_200_OK

    def test_findings_sort_invalid(self, authenticated_client):
        response = authenticated_client.get(
            reverse("finding-list"), {"sort": "invalid"}
        )
        assert response.status_code == status.HTTP_400_BAD_REQUEST
        assert response.json()["errors"][0]["code"] == "invalid"
        assert response.json()["errors"][0]["source"]["pointer"] == "/data"
        assert (
            response.json()["errors"][0]["detail"] == "invalid sort parameter: invalid"
        )

    def test_findings_retrieve(self, authenticated_client, findings_fixture):
        finding_1, *_ = findings_fixture
        response = authenticated_client.get(
            reverse("finding-detail", kwargs={"pk": finding_1.id}),
        )
        assert response.status_code == status.HTTP_200_OK
        assert response.json()["data"]["attributes"]["status"] == finding_1.status
        assert (
            response.json()["data"]["attributes"]["status_extended"]
            == finding_1.status_extended
        )
        assert response.json()["data"]["attributes"]["severity"] == finding_1.severity
        assert response.json()["data"]["attributes"]["check_id"] == finding_1.check_id

        assert response.json()["data"]["relationships"]["scan"]["data"]["id"] == str(
            finding_1.scan.id
        )

        assert response.json()["data"]["relationships"]["resources"]["data"][0][
            "id"
        ] == str(finding_1.resources.first().id)

    def test_findings_invalid_retrieve(self, authenticated_client):
        response = authenticated_client.get(
            reverse("finding-detail", kwargs={"pk": "random_id"}),
        )
        assert response.status_code == status.HTTP_404_NOT_FOUND

    def test_findings_services_regions_retrieve(
        self, authenticated_client, findings_fixture
    ):
        finding_1, *_ = findings_fixture
        response = authenticated_client.get(
            reverse("finding-findings_services_regions"),
            {"filter[inserted_at]": finding_1.updated_at.strftime("%Y-%m-%d")},
        )
        data = response.json()

        expected_services = {"ec2", "s3"}
        expected_regions = {"eu-west-1", "us-east-1"}

        assert data["data"]["type"] == "finding-dynamic-filters"
        assert data["data"]["id"] is None
        assert set(data["data"]["attributes"]["services"]) == expected_services
        assert set(data["data"]["attributes"]["regions"]) == expected_regions

    def test_findings_services_regions_severity_retrieve(
        self, authenticated_client, findings_fixture
    ):
        finding_1, *_ = findings_fixture
        response = authenticated_client.get(
            reverse("finding-findings_services_regions"),
            {
                "filter[severity__in]": ["low", "medium"],
                "filter[inserted_at]": finding_1.updated_at.strftime("%Y-%m-%d"),
            },
        )
        data = response.json()

        expected_services = {"s3"}
        expected_regions = {"eu-west-1"}

        assert data["data"]["type"] == "finding-dynamic-filters"
        assert data["data"]["id"] is None
        assert set(data["data"]["attributes"]["services"]) == expected_services
        assert set(data["data"]["attributes"]["regions"]) == expected_regions

    def test_findings_services_regions_future_date(self, authenticated_client):
        response = authenticated_client.get(
            reverse("finding-findings_services_regions"),
            {"filter[inserted_at]": "2048-01-01"},
        )
        data = response.json()
        assert data["data"]["type"] == "finding-dynamic-filters"
        assert data["data"]["id"] is None
        assert data["data"]["attributes"]["services"] == []
        assert data["data"]["attributes"]["regions"] == []

    def test_findings_services_regions_invalid_date(self, authenticated_client):
        response = authenticated_client.get(
            reverse("finding-findings_services_regions"),
            {"filter[inserted_at]": "2048-01-011"},
        )
        assert response.json() == {
            "errors": [
                {
                    "detail": "Enter a valid date.",
                    "status": "400",
                    "source": {"pointer": "/data/attributes/inserted_at"},
                    "code": "invalid",
                }
            ]
        }


@pytest.mark.django_db
class TestJWTFields:
    def test_jwt_fields(self, authenticated_client, create_test_user):
        data = {"type": "tokens", "email": TEST_USER, "password": TEST_PASSWORD}
        response = authenticated_client.post(
            reverse("token-obtain"), data, format="json"
        )

        assert (
            response.status_code == status.HTTP_200_OK
        ), f"Unexpected status code: {response.status_code}"

        access_token = response.data["attributes"]["access"]
        payload = jwt.decode(access_token, options={"verify_signature": False})

        expected_fields = {
            "typ": "access",
            "aud": "https://api.prowler.com",
            "iss": "https://api.prowler.com",
        }

        # Verify expected fields
        for field in expected_fields:
            assert field in payload, f"The field '{field}' is not in the JWT"
            assert (
                payload[field] == expected_fields[field]
            ), f"The value of '{field}' does not match"

        # Verify time fields are integers
        for time_field in ["exp", "iat", "nbf"]:
            assert time_field in payload, f"The field '{time_field}' is not in the JWT"
            assert isinstance(
                payload[time_field], int
            ), f"The field '{time_field}' is not an integer"

        # Verify identification fields are non-empty strings
        for id_field in ["jti", "sub", "tenant_id"]:
            assert id_field in payload, f"The field '{id_field}' is not in the JWT"
            assert (
                isinstance(payload[id_field], str) and payload[id_field]
            ), f"The field '{id_field}' is not a valid string"


@pytest.mark.django_db
class TestInvitationViewSet:
    TOMORROW = datetime.now(timezone.utc) + timedelta(days=1, hours=1)
    TOMORROW_ISO = TOMORROW.isoformat()

    def test_invitations_list(self, authenticated_client, invitations_fixture):
        response = authenticated_client.get(reverse("invitation-list"))
        assert response.status_code == status.HTTP_200_OK
        assert len(response.json()["data"]) == len(invitations_fixture)

    def test_invitations_retrieve(self, authenticated_client, invitations_fixture):
        invitation1, _ = invitations_fixture
        response = authenticated_client.get(
            reverse(
                "invitation-detail",
                kwargs={"pk": invitation1.id},
            ),
        )
        assert response.status_code == status.HTTP_200_OK
        assert response.json()["data"]["attributes"]["email"] == invitation1.email
        assert response.json()["data"]["attributes"]["state"] == invitation1.state
        assert response.json()["data"]["attributes"]["token"] == invitation1.token
        assert response.json()["data"]["relationships"]["inviter"]["data"]["id"] == str(
            invitation1.inviter.id
        )

    def test_invitations_invalid_retrieve(self, authenticated_client):
        response = authenticated_client.get(
            reverse(
                "invitation-detail",
                kwargs={
                    "pk": "f498b103-c760-4785-9a3e-e23fafbb7b02",
                },
            ),
        )
        assert response.status_code == status.HTTP_404_NOT_FOUND

    def test_invitations_create_valid(
        self, authenticated_client, create_test_user, roles_fixture
    ):
        user = create_test_user
        data = {
            "data": {
                "type": "invitations",
                "attributes": {
                    "email": "any_email@prowler.com",
                    "expires_at": self.TOMORROW_ISO,
                },
                "relationships": {
                    "roles": {
                        "data": [{"type": "role", "id": str(roles_fixture[0].id)}]
                    }
                },
            }
        }
        response = authenticated_client.post(
            reverse("invitation-list"),
            data=json.dumps(data),
            content_type="application/vnd.api+json",
        )
        assert response.status_code == status.HTTP_201_CREATED
        assert Invitation.objects.count() == 1
        assert (
            response.json()["data"]["attributes"]["email"]
            == data["data"]["attributes"]["email"]
        )
        assert response.json()["data"]["attributes"]["expires_at"] == data["data"][
            "attributes"
        ]["expires_at"].replace("+00:00", "Z")
        assert (
            response.json()["data"]["attributes"]["state"]
            == Invitation.State.PENDING.value
        )
        assert response.json()["data"]["relationships"]["inviter"]["data"]["id"] == str(
            user.id
        )

    @pytest.mark.parametrize(
        "email",
        [
            "invalid_email",
            "invalid_email@",
            # There is a pending invitation with this email
            "testing@prowler.com",
            # User is already a member of the tenant
            TEST_USER,
        ],
    )
    def test_invitations_create_invalid_email(
        self, email, authenticated_client, invitations_fixture
    ):
        data = {
            "data": {
                "type": "invitations",
                "attributes": {
                    "email": email,
                    "expires_at": self.TOMORROW_ISO,
                },
            }
        }
        response = authenticated_client.post(
            reverse("invitation-list"),
            data=json.dumps(data),
            content_type="application/vnd.api+json",
        )
        assert response.status_code == status.HTTP_400_BAD_REQUEST
        assert response.json()["errors"][0]["code"] == "invalid"
        assert (
            response.json()["errors"][0]["source"]["pointer"]
            == "/data/attributes/email"
        )
        assert response.json()["errors"][1]["code"] == "required"
        assert (
            response.json()["errors"][1]["source"]["pointer"]
            == "/data/relationships/roles"
        )

    def test_invitations_create_invalid_expires_at(
        self, authenticated_client, invitations_fixture
    ):
        data = {
            "data": {
                "type": "invitations",
                "attributes": {
                    "email": "thisisarandomemail@prowler.com",
                    "expires_at": (
                        datetime.now(timezone.utc) + timedelta(hours=23)
                    ).isoformat(),
                },
            }
        }
        response = authenticated_client.post(
            reverse("invitation-list"),
            data=json.dumps(data),
            content_type="application/vnd.api+json",
        )
        assert response.status_code == status.HTTP_400_BAD_REQUEST
        assert response.json()["errors"][0]["code"] == "invalid"
        assert (
            response.json()["errors"][0]["source"]["pointer"]
            == "/data/attributes/expires_at"
        )
        assert response.json()["errors"][1]["code"] == "required"
        assert (
            response.json()["errors"][1]["source"]["pointer"]
            == "/data/relationships/roles"
        )

    def test_invitations_partial_update_valid(
        self, authenticated_client, invitations_fixture
    ):
        invitation, *_ = invitations_fixture
        new_email = "new_email@prowler.com"
        new_expires_at = datetime.now(timezone.utc) + timedelta(days=7)
        new_expires_at_iso = new_expires_at.isoformat()
        data = {
            "data": {
                "id": str(invitation.id),
                "type": "invitations",
                "attributes": {
                    "email": new_email,
                    "expires_at": new_expires_at_iso,
                },
            }
        }
        assert invitation.email != new_email
        assert invitation.expires_at != new_expires_at

        response = authenticated_client.patch(
            reverse(
                "invitation-detail",
                kwargs={"pk": str(invitation.id)},
            ),
            data=json.dumps(data),
            content_type="application/vnd.api+json",
        )
        assert response.status_code == status.HTTP_200_OK
        invitation.refresh_from_db()

        assert invitation.email == new_email
        assert invitation.expires_at == new_expires_at

    @pytest.mark.parametrize(
        "email",
        [
            "invalid_email",
            "invalid_email@",
            # There is a pending invitation with this email
            "testing@prowler.com",
            # User is already a member of the tenant
            TEST_USER,
        ],
    )
    def test_invitations_partial_update_invalid_email(
        self, email, authenticated_client, invitations_fixture
    ):
        invitation, *_ = invitations_fixture
        data = {
            "data": {
                "id": str(invitation.id),
                "type": "invitations",
                "attributes": {
                    "email": email,
                    "expires_at": self.TOMORROW_ISO,
                },
            }
        }
        response = authenticated_client.patch(
            reverse(
                "invitation-detail",
                kwargs={"pk": str(invitation.id)},
            ),
            data=json.dumps(data),
            content_type="application/vnd.api+json",
        )
        assert response.status_code == status.HTTP_400_BAD_REQUEST
        assert response.json()["errors"][0]["code"] == "invalid"
        assert (
            response.json()["errors"][0]["source"]["pointer"]
            == "/data/attributes/email"
        )

    def test_invitations_partial_update_invalid_expires_at(
        self, authenticated_client, invitations_fixture
    ):
        invitation, *_ = invitations_fixture
        data = {
            "data": {
                "id": str(invitation.id),
                "type": "invitations",
                "attributes": {
                    "expires_at": (
                        datetime.now(timezone.utc) + timedelta(hours=23)
                    ).isoformat(),
                },
            }
        }
        response = authenticated_client.patch(
            reverse(
                "invitation-detail",
                kwargs={"pk": str(invitation.id)},
            ),
            data=json.dumps(data),
            content_type="application/vnd.api+json",
        )
        assert response.status_code == status.HTTP_400_BAD_REQUEST
        assert response.json()["errors"][0]["code"] == "invalid"
        assert (
            response.json()["errors"][0]["source"]["pointer"]
            == "/data/attributes/expires_at"
        )

    def test_invitations_partial_update_invalid_content_type(
        self, authenticated_client, invitations_fixture
    ):
        invitation, *_ = invitations_fixture
        response = authenticated_client.patch(
            reverse(
                "invitation-detail",
                kwargs={"pk": str(invitation.id)},
            ),
            data={},
        )
        assert response.status_code == status.HTTP_415_UNSUPPORTED_MEDIA_TYPE

    def test_invitations_partial_update_invalid_content(
        self, authenticated_client, invitations_fixture
    ):
        invitation, *_ = invitations_fixture
        response = authenticated_client.patch(
            reverse(
                "invitation-detail",
                kwargs={"pk": str(invitation.id)},
            ),
            data={"email": "invalid_email"},
            content_type="application/vnd.api+json",
        )
        assert response.status_code == status.HTTP_400_BAD_REQUEST

    def test_invitations_partial_update_invalid_invitation(self, authenticated_client):
        response = authenticated_client.patch(
            reverse(
                "invitation-detail",
                kwargs={"pk": "54611fc8-b02e-4cc1-aaaa-34acae625629"},
            ),
            data={},
            content_type="application/vnd.api+json",
        )
        assert response.status_code == status.HTTP_404_NOT_FOUND

    def test_invitations_delete(self, authenticated_client, invitations_fixture):
        invitation, *_ = invitations_fixture
        assert invitation.state == Invitation.State.PENDING.value

        response = authenticated_client.delete(
            reverse(
                "invitation-detail",
                kwargs={"pk": str(invitation.id)},
            )
        )
        invitation.refresh_from_db()
        assert response.status_code == status.HTTP_204_NO_CONTENT
        assert invitation.state == Invitation.State.REVOKED.value

    def test_invitations_invalid_delete(self, authenticated_client):
        response = authenticated_client.delete(
            reverse(
                "invitation-detail",
                kwargs={"pk": "54611fc8-b02e-4cc1-aaaa-34acae625629"},
            )
        )
        assert response.status_code == status.HTTP_404_NOT_FOUND

    def test_invitations_invalid_delete_invalid_state(
        self, authenticated_client, invitations_fixture
    ):
        invitation, *_ = invitations_fixture
        invitation.state = Invitation.State.ACCEPTED.value
        invitation.save()

        response = authenticated_client.delete(
            reverse(
                "invitation-detail",
                kwargs={"pk": str(invitation.id)},
            )
        )
        assert response.status_code == status.HTTP_400_BAD_REQUEST
        assert response.json()["errors"][0]["code"] == "invalid"
        assert response.json()["errors"][0]["source"]["pointer"] == "/data"
        assert (
            response.json()["errors"][0]["detail"]
            == "This invitation cannot be revoked."
        )

    @patch("api.db_router.MainRouter.admin_db", new="default")
    def test_invitations_accept_invitation_new_user(self, client, invitations_fixture):
        invitation, *_ = invitations_fixture

        data = {
            "name": "test",
            "password": "newpassword123",
            "email": invitation.email,
        }
        assert invitation.state == Invitation.State.PENDING.value
        assert not User.objects.filter(email__iexact=invitation.email).exists()

        response = client.post(
            reverse("user-list") + f"?invitation_token={invitation.token}",
            data=data,
            format="json",
        )

        invitation.refresh_from_db()
        assert response.status_code == status.HTTP_201_CREATED
        assert User.objects.filter(email__iexact=invitation.email).exists()
        assert invitation.state == Invitation.State.ACCEPTED.value
        assert Membership.objects.filter(
            user__email__iexact=invitation.email, tenant=invitation.tenant
        ).exists()

    @patch("api.db_router.MainRouter.admin_db", new="default")
    def test_invitations_accept_invitation_existing_user(
        self, authenticated_client, create_test_user, tenants_fixture
    ):
        *_, tenant = tenants_fixture
        user = create_test_user

        invitation = Invitation.objects.create(
            tenant=tenant,
            email=TEST_USER,
            inviter=user,
            expires_at=self.TOMORROW,
        )

        data = {
            "invitation_token": invitation.token,
        }

        assert not Membership.objects.filter(
            user__email__iexact=user.email, tenant=tenant
        ).exists()

        response = authenticated_client.post(
            reverse("invitation-accept"), data=data, format="json"
        )
        assert response.status_code == status.HTTP_201_CREATED
        invitation.refresh_from_db()
        assert Membership.objects.filter(
            user__email__iexact=user.email, tenant=tenant
        ).exists()
        assert invitation.state == Invitation.State.ACCEPTED.value

    @patch("api.db_router.MainRouter.admin_db", new="default")
    def test_invitations_accept_invitation_invalid_token(self, authenticated_client):
        data = {
            "invitation_token": "invalid_token",
        }

        response = authenticated_client.post(
            reverse("invitation-accept"), data=data, format="json"
        )

        assert response.status_code == status.HTTP_404_NOT_FOUND
        assert response.json()["errors"][0]["code"] == "not_found"

    @patch("api.db_router.MainRouter.admin_db", new="default")
    def test_invitations_accept_invitation_invalid_token_expired(
        self, authenticated_client, invitations_fixture
    ):
        invitation, *_ = invitations_fixture
        invitation.expires_at = datetime.now(timezone.utc) - timedelta(days=1)
        invitation.email = TEST_USER
        invitation.save()

        data = {
            "invitation_token": invitation.token,
        }

        response = authenticated_client.post(
            reverse("invitation-accept"), data=data, format="json"
        )

        assert response.status_code == status.HTTP_410_GONE

    @patch("api.db_router.MainRouter.admin_db", new="default")
    def test_invitations_accept_invitation_invalid_token_expired_new_user(
        self, client, invitations_fixture
    ):
        new_email = "new_email@prowler.com"
        invitation, *_ = invitations_fixture
        invitation.expires_at = datetime.now(timezone.utc) - timedelta(days=1)
        invitation.email = new_email
        invitation.save()

        data = {
            "name": "test",
            "password": "newpassword123",
            "email": new_email,
        }

        response = client.post(
            reverse("user-list") + f"?invitation_token={invitation.token}",
            data=data,
            format="json",
        )

        assert response.status_code == status.HTTP_410_GONE

    @patch("api.db_router.MainRouter.admin_db", new="default")
    def test_invitations_accept_invitation_invalid_token_accepted(
        self, authenticated_client, invitations_fixture
    ):
        invitation, *_ = invitations_fixture
        invitation.state = Invitation.State.ACCEPTED.value
        invitation.email = TEST_USER
        invitation.save()

        data = {
            "invitation_token": invitation.token,
        }

        response = authenticated_client.post(
            reverse("invitation-accept"), data=data, format="json"
        )

        assert response.status_code == status.HTTP_400_BAD_REQUEST
        assert response.json()["errors"][0]["code"] == "invalid"
        assert (
            response.json()["errors"][0]["detail"]
            == "This invitation is no longer valid."
        )

    @patch("api.db_router.MainRouter.admin_db", new="default")
    def test_invitations_accept_invitation_invalid_token_revoked(
        self, authenticated_client, invitations_fixture
    ):
        invitation, *_ = invitations_fixture
        invitation.state = Invitation.State.REVOKED.value
        invitation.email = TEST_USER
        invitation.save()

        data = {
            "invitation_token": invitation.token,
        }

        response = authenticated_client.post(
            reverse("invitation-accept"), data=data, format="json"
        )

        assert response.status_code == status.HTTP_400_BAD_REQUEST
        assert (
            response.json()["errors"][0]["detail"]
            == "This invitation is no longer valid."
        )

    @pytest.mark.parametrize(
        "filter_name, filter_value, expected_count",
        (
            [
                ("inserted_at", TODAY, 2),
                ("inserted_at.gte", "2024-01-01", 2),
                ("inserted_at.lte", "2024-01-01", 0),
                ("updated_at.gte", "2024-01-01", 2),
                ("updated_at.lte", "2024-01-01", 0),
                ("expires_at.gte", TODAY, 1),
                ("expires_at.lte", TODAY, 1),
                ("expires_at", TODAY, 0),
                ("email", "testing@prowler.com", 2),
                ("email.icontains", "testing", 2),
                ("inviter", "", 2),
            ]
        ),
    )
    def test_invitations_filters(
        self,
        authenticated_client,
        create_test_user,
        invitations_fixture,
        filter_name,
        filter_value,
        expected_count,
    ):
        user = create_test_user
        response = authenticated_client.get(
            reverse("invitation-list"),
            {
                f"filter[{filter_name}]": (
                    filter_value if filter_name != "inviter" else str(user.id)
                )
            },
        )

        assert response.status_code == status.HTTP_200_OK
        assert len(response.json()["data"]) == expected_count

    def test_invitations_list_filter_invalid(self, authenticated_client):
        response = authenticated_client.get(
            reverse("invitation-list"),
            {"filter[invalid]": "whatever"},
        )
        assert response.status_code == status.HTTP_400_BAD_REQUEST

    @pytest.mark.parametrize(
        "sort_field",
        [
            "inserted_at",
            "updated_at",
            "expires_at",
            "state",
            "inviter",
        ],
    )
    def test_invitations_sort(self, authenticated_client, sort_field):
        response = authenticated_client.get(
            reverse("invitation-list"),
            {"sort": sort_field},
        )
        assert response.status_code == status.HTTP_200_OK

    def test_invitations_sort_invalid(self, authenticated_client):
        response = authenticated_client.get(
            reverse("invitation-list"),
            {"sort": "invalid"},
        )
        assert response.status_code == status.HTTP_400_BAD_REQUEST


@pytest.mark.django_db
class TestRoleViewSet:
    def test_role_list(self, authenticated_client, roles_fixture):
        response = authenticated_client.get(reverse("role-list"))
        assert response.status_code == status.HTTP_200_OK
        assert len(response.json()["data"]) == len(roles_fixture)

    def test_role_retrieve(self, authenticated_client, roles_fixture):
        role = roles_fixture[0]
        response = authenticated_client.get(
            reverse("role-detail", kwargs={"pk": role.id})
        )
        assert response.status_code == status.HTTP_200_OK
        data = response.json()["data"]
        assert data["id"] == str(role.id)
        assert data["attributes"]["name"] == role.name

    def test_role_create(self, authenticated_client):
        data = {
            "data": {
                "type": "role",
                "attributes": {
                    "name": "Test Role",
                    "manage_users": "false",
                    "manage_account": "false",
                    "manage_billing": "false",
                    "manage_providers": "true",
                    "manage_integrations": "true",
                    "manage_scans": "true",
                    "unlimited_visibility": "true",
                },
                "relationships": {"provider_groups": {"data": []}},
            }
        }
        response = authenticated_client.post(
            reverse("role-list"),
            data=json.dumps(data),
            content_type="application/vnd.api+json",
        )
        assert response.status_code == status.HTTP_201_CREATED
        response_data = response.json()["data"]
        assert response_data["attributes"]["name"] == "Test Role"
        assert Role.objects.filter(name="Test Role").exists()

    def test_role_provider_groups_create(
        self, authenticated_client, provider_groups_fixture
    ):
        data = {
            "data": {
                "type": "role",
                "attributes": {
                    "name": "Test Role",
                    "manage_users": "false",
                    "manage_account": "false",
                    "manage_billing": "false",
                    "manage_providers": "true",
                    "manage_integrations": "true",
                    "manage_scans": "true",
                    "unlimited_visibility": "true",
                },
                "relationships": {
                    "provider_groups": {
                        "data": [
                            {"type": "provider-group", "id": str(provider_group.id)}
                            for provider_group in provider_groups_fixture[:2]
                        ]
                    }
                },
            }
        }
        response = authenticated_client.post(
            reverse("role-list"),
            data=json.dumps(data),
            content_type="application/vnd.api+json",
        )
        assert response.status_code == status.HTTP_201_CREATED
        response_data = response.json()["data"]
        assert response_data["attributes"]["name"] == "Test Role"
        assert Role.objects.filter(name="Test Role").exists()
        relationships = (
            Role.objects.filter(name="Test Role").first().provider_groups.all()
        )
        assert relationships.count() == 2
        for relationship in relationships:
            assert relationship.id in [pg.id for pg in provider_groups_fixture[:2]]

    def test_role_create_invalid(self, authenticated_client):
        data = {
            "data": {
                "type": "role",
                "attributes": {
                    # Name is missing
                },
            }
        }
        response = authenticated_client.post(
            reverse("role-list"),
            data=json.dumps(data),
            content_type="application/vnd.api+json",
        )
        assert response.status_code == status.HTTP_400_BAD_REQUEST
        errors = response.json()["errors"]
        assert errors[0]["source"]["pointer"] == "/data/attributes/name"

    def test_role_partial_update(self, authenticated_client, roles_fixture):
        role = roles_fixture[1]
        data = {
            "data": {
                "id": str(role.id),
                "type": "role",
                "attributes": {
                    "name": "Updated Provider Group Name",
                },
            }
        }
        response = authenticated_client.patch(
            reverse("role-detail", kwargs={"pk": role.id}),
            data=json.dumps(data),
            content_type="application/vnd.api+json",
        )
        assert response.status_code == status.HTTP_200_OK
        role.refresh_from_db()
        assert role.name == "Updated Provider Group Name"

    def test_role_partial_update_invalid(self, authenticated_client, roles_fixture):
        role = roles_fixture[2]
        data = {
            "data": {
                "id": str(role.id),
                "type": "role",
                "attributes": {
                    "name": "",  # Invalid name
                },
            }
        }
        response = authenticated_client.patch(
            reverse("role-detail", kwargs={"pk": role.id}),
            data=json.dumps(data),
            content_type="application/vnd.api+json",
        )
        assert response.status_code == status.HTTP_400_BAD_REQUEST
        errors = response.json()["errors"]
        assert errors[0]["source"]["pointer"] == "/data/attributes/name"

    def test_role_destroy(self, authenticated_client, roles_fixture):
        role = roles_fixture[2]
        response = authenticated_client.delete(
            reverse("role-detail", kwargs={"pk": role.id})
        )
        assert response.status_code == status.HTTP_204_NO_CONTENT
        assert not Role.objects.filter(id=role.id).exists()

    def test_role_destroy_invalid(self, authenticated_client):
        response = authenticated_client.delete(
            reverse("role-detail", kwargs={"pk": "non-existent-id"})
        )
        assert response.status_code == status.HTTP_404_NOT_FOUND

    def test_role_retrieve_not_found(self, authenticated_client):
        response = authenticated_client.get(
            reverse("role-detail", kwargs={"pk": "non-existent-id"})
        )
        assert response.status_code == status.HTTP_404_NOT_FOUND

    def test_role_list_filters(self, authenticated_client, roles_fixture):
        role = roles_fixture[0]
        response = authenticated_client.get(
            reverse("role-list"), {"filter[name]": role.name}
        )
        assert response.status_code == status.HTTP_200_OK
        data = response.json()["data"]
        assert len(data) == 1
        assert data[0]["attributes"]["name"] == role.name

    def test_role_list_sorting(self, authenticated_client, roles_fixture):
        response = authenticated_client.get(reverse("role-list"), {"sort": "name"})
        assert response.status_code == status.HTTP_200_OK
        data = response.json()["data"]
        names = [item["attributes"]["name"] for item in data]
        assert names == sorted(names)

    def test_role_invalid_method(self, authenticated_client):
        response = authenticated_client.put(reverse("role-list"))
        assert response.status_code == status.HTTP_405_METHOD_NOT_ALLOWED


@pytest.mark.django_db
class TestUserRoleRelationshipViewSet:
    def test_create_relationship(
        self, authenticated_client, roles_fixture, create_test_user
    ):
        data = {
            "data": [{"type": "role", "id": str(role.id)} for role in roles_fixture[:2]]
        }
        response = authenticated_client.post(
            reverse("user-roles-relationship", kwargs={"pk": create_test_user.id}),
            data=data,
            content_type="application/vnd.api+json",
        )
        assert response.status_code == status.HTTP_204_NO_CONTENT
        relationships = UserRoleRelationship.objects.filter(user=create_test_user.id)
        assert relationships.count() == 2
        for relationship in relationships[1:]:  # Skip admin role
            assert relationship.role.id in [r.id for r in roles_fixture[:2]]

    def test_create_relationship_already_exists(
        self, authenticated_client, roles_fixture, create_test_user
    ):
        data = {
            "data": [{"type": "role", "id": str(role.id)} for role in roles_fixture[:2]]
        }
        authenticated_client.post(
            reverse("user-roles-relationship", kwargs={"pk": create_test_user.id}),
            data=data,
            content_type="application/vnd.api+json",
        )

        data = {
            "data": [
                {"type": "role", "id": str(roles_fixture[0].id)},
            ]
        }
        response = authenticated_client.post(
            reverse("user-roles-relationship", kwargs={"pk": create_test_user.id}),
            data=data,
            content_type="application/vnd.api+json",
        )
        assert response.status_code == status.HTTP_400_BAD_REQUEST
        errors = response.json()["errors"]["detail"]
        assert "already associated" in errors

    def test_partial_update_relationship(
        self, authenticated_client, roles_fixture, create_test_user
    ):
        data = {
            "data": [
                {"type": "role", "id": str(roles_fixture[1].id)},
            ]
        }
        response = authenticated_client.patch(
            reverse("user-roles-relationship", kwargs={"pk": create_test_user.id}),
            data=data,
            content_type="application/vnd.api+json",
        )
        assert response.status_code == status.HTTP_204_NO_CONTENT
        relationships = UserRoleRelationship.objects.filter(user=create_test_user.id)
        assert relationships.count() == 1
        assert {rel.role.id for rel in relationships} == {roles_fixture[1].id}

        data = {
            "data": [
                {"type": "role", "id": str(roles_fixture[1].id)},
                {"type": "role", "id": str(roles_fixture[2].id)},
            ]
        }
        response = authenticated_client.patch(
            reverse("user-roles-relationship", kwargs={"pk": create_test_user.id}),
            data=data,
            content_type="application/vnd.api+json",
        )
        assert response.status_code == status.HTTP_204_NO_CONTENT
        relationships = UserRoleRelationship.objects.filter(user=create_test_user.id)
        assert relationships.count() == 2
        assert {rel.role.id for rel in relationships} == {
            roles_fixture[1].id,
            roles_fixture[2].id,
        }

    def test_destroy_relationship(
        self, authenticated_client, roles_fixture, create_test_user
    ):
        response = authenticated_client.delete(
            reverse("user-roles-relationship", kwargs={"pk": create_test_user.id}),
        )
        assert response.status_code == status.HTTP_204_NO_CONTENT
        relationships = UserRoleRelationship.objects.filter(role=roles_fixture[0].id)
        assert relationships.count() == 0

    def test_invalid_provider_group_id(self, authenticated_client, create_test_user):
        invalid_id = "non-existent-id"
        data = {"data": [{"type": "provider-group", "id": invalid_id}]}
        response = authenticated_client.post(
            reverse("user-roles-relationship", kwargs={"pk": create_test_user.id}),
            data=data,
            content_type="application/vnd.api+json",
        )
        assert response.status_code == status.HTTP_400_BAD_REQUEST
        errors = response.json()["errors"][0]["detail"]
        assert "valid UUID" in errors


@pytest.mark.django_db
class TestRoleProviderGroupRelationshipViewSet:
    def test_create_relationship(
        self, authenticated_client, roles_fixture, provider_groups_fixture
    ):
        data = {
            "data": [
                {"type": "provider-group", "id": str(provider_group.id)}
                for provider_group in provider_groups_fixture[:2]
            ]
        }
        response = authenticated_client.post(
            reverse(
                "role-provider-groups-relationship", kwargs={"pk": roles_fixture[0].id}
            ),
            data=data,
            content_type="application/vnd.api+json",
        )
        assert response.status_code == status.HTTP_204_NO_CONTENT
        relationships = RoleProviderGroupRelationship.objects.filter(
            role=roles_fixture[0].id
        )
        assert relationships.count() == 2
        for relationship in relationships:
            assert relationship.provider_group.id in [
                pg.id for pg in provider_groups_fixture[:2]
            ]

    def test_create_relationship_already_exists(
        self, authenticated_client, roles_fixture, provider_groups_fixture
    ):
        data = {
            "data": [
                {"type": "provider-group", "id": str(provider_group.id)}
                for provider_group in provider_groups_fixture[:2]
            ]
        }
        authenticated_client.post(
            reverse(
                "role-provider-groups-relationship", kwargs={"pk": roles_fixture[0].id}
            ),
            data=data,
            content_type="application/vnd.api+json",
        )

        data = {
            "data": [
                {"type": "provider-group", "id": str(provider_groups_fixture[0].id)},
            ]
        }
        response = authenticated_client.post(
            reverse(
                "role-provider-groups-relationship", kwargs={"pk": roles_fixture[0].id}
            ),
            data=data,
            content_type="application/vnd.api+json",
        )
        assert response.status_code == status.HTTP_400_BAD_REQUEST
        errors = response.json()["errors"]["detail"]
        assert "already associated" in errors

    def test_partial_update_relationship(
        self, authenticated_client, roles_fixture, provider_groups_fixture
    ):
        data = {
            "data": [
                {"type": "provider-group", "id": str(provider_groups_fixture[1].id)},
            ]
        }
        response = authenticated_client.patch(
            reverse(
                "role-provider-groups-relationship", kwargs={"pk": roles_fixture[2].id}
            ),
            data=data,
            content_type="application/vnd.api+json",
        )
        assert response.status_code == status.HTTP_204_NO_CONTENT
        relationships = RoleProviderGroupRelationship.objects.filter(
            role=roles_fixture[2].id
        )
        assert relationships.count() == 1
        assert {rel.provider_group.id for rel in relationships} == {
            provider_groups_fixture[1].id
        }

        data = {
            "data": [
                {"type": "provider-group", "id": str(provider_groups_fixture[1].id)},
                {"type": "provider-group", "id": str(provider_groups_fixture[2].id)},
            ]
        }
        response = authenticated_client.patch(
            reverse(
                "role-provider-groups-relationship", kwargs={"pk": roles_fixture[2].id}
            ),
            data=data,
            content_type="application/vnd.api+json",
        )
        assert response.status_code == status.HTTP_204_NO_CONTENT
        relationships = RoleProviderGroupRelationship.objects.filter(
            role=roles_fixture[2].id
        )
        assert relationships.count() == 2
        assert {rel.provider_group.id for rel in relationships} == {
            provider_groups_fixture[1].id,
            provider_groups_fixture[2].id,
        }

    def test_destroy_relationship(
        self, authenticated_client, roles_fixture, provider_groups_fixture
    ):
        response = authenticated_client.delete(
            reverse(
                "role-provider-groups-relationship", kwargs={"pk": roles_fixture[0].id}
            ),
        )
        assert response.status_code == status.HTTP_204_NO_CONTENT
        relationships = RoleProviderGroupRelationship.objects.filter(
            role=roles_fixture[0].id
        )
        assert relationships.count() == 0

    def test_invalid_provider_group_id(self, authenticated_client, roles_fixture):
        invalid_id = "non-existent-id"
        data = {"data": [{"type": "provider-group", "id": invalid_id}]}
        response = authenticated_client.post(
            reverse(
                "role-provider-groups-relationship", kwargs={"pk": roles_fixture[1].id}
            ),
            data=data,
            content_type="application/vnd.api+json",
        )
        assert response.status_code == status.HTTP_400_BAD_REQUEST
        errors = response.json()["errors"][0]["detail"]
        assert "valid UUID" in errors


@pytest.mark.django_db
class TestComplianceOverviewViewSet:
    def test_compliance_overview_list_none(self, authenticated_client):
        response = authenticated_client.get(
            reverse("complianceoverview-list"),
            {"filter[scan_id]": "8d20ac7d-4cbc-435e-85f4-359be37af821"},
        )
        assert response.status_code == status.HTTP_200_OK
        assert len(response.json()["data"]) == 0

    def test_compliance_overview_list(
        self, authenticated_client, compliance_overviews_fixture
    ):
        # List compliance overviews with existing data
        compliance_overview1, compliance_overview2 = compliance_overviews_fixture
        scan_id = str(compliance_overview1.scan.id)

        response = authenticated_client.get(
            reverse("complianceoverview-list"),
            {"filter[scan_id]": scan_id},
        )
        assert response.status_code == status.HTTP_200_OK
        assert (
            len(response.json()["data"]) == 1
        )  # Due to the custom get_queryset method, only one compliance_id

    def test_compliance_overview_list_missing_scan_id(self, authenticated_client):
        # Attempt to list compliance overviews without providing filter[scan_id]
        response = authenticated_client.get(reverse("complianceoverview-list"))
        assert response.status_code == status.HTTP_400_BAD_REQUEST
        assert response.json()["errors"][0]["source"]["pointer"] == "filter[scan_id]"
        assert response.json()["errors"][0]["code"] == "required"

    @pytest.mark.parametrize(
        "filter_name, filter_value, expected_count",
        [
            ("compliance_id", "aws_account_security_onboarding_aws", 1),
            ("compliance_id.icontains", "security_onboarding", 1),
            ("framework", "AWS-Account-Security-Onboarding", 1),
            ("framework.icontains", "security-onboarding", 1),
            ("version", "1.0", 1),
            ("version", "2.0", 0),
            ("version.icontains", "0", 1),
            ("region", "eu-west-1", 1),
            ("region.icontains", "west-1", 1),
            ("region.in", "eu-west-1,eu-west-2", 1),
            ("inserted_at.date", "2024-01-01", 0),
            ("inserted_at.date", TODAY, 1),
            ("inserted_at.gte", "2024-01-01", 1),
        ],
    )
    def test_compliance_overview_filters(
        self,
        authenticated_client,
        compliance_overviews_fixture,
        filter_name,
        filter_value,
        expected_count,
    ):
        # Test filtering compliance overviews
        compliance_overview1 = compliance_overviews_fixture[0]
        scan_id = str(compliance_overview1.scan.id)

        response = authenticated_client.get(
            reverse("complianceoverview-list"),
            {
                "filter[scan_id]": scan_id,
                f"filter[{filter_name}]": filter_value,
            },
        )
        assert response.status_code == status.HTTP_200_OK
        assert len(response.json()["data"]) == expected_count

    @pytest.mark.parametrize(
        "filter_name",
        ["invalid_filter", "unknown_field"],
    )
    def test_compliance_overview_filters_invalid(
        self, authenticated_client, compliance_overviews_fixture, filter_name
    ):
        # Test handling of invalid filters
        compliance_overview1 = compliance_overviews_fixture[0]
        scan_id = str(compliance_overview1.scan.id)

        response = authenticated_client.get(
            reverse("complianceoverview-list"),
            {
                "filter[scan_id]": scan_id,
                f"filter[{filter_name}]": "some_value",
            },
        )
        assert response.status_code == status.HTTP_400_BAD_REQUEST

    @pytest.mark.parametrize(
        "sort_field",
        ["inserted_at", "-inserted_at", "compliance_id", "-compliance_id"],
    )
    def test_compliance_overview_sort(
        self, authenticated_client, compliance_overviews_fixture, sort_field
    ):
        # Test sorting compliance overviews
        compliance_overview1 = compliance_overviews_fixture[0]
        scan_id = str(compliance_overview1.scan.id)

        response = authenticated_client.get(
            reverse("complianceoverview-list"),
            {
                "filter[scan_id]": scan_id,
                "sort": sort_field,
            },
        )
        assert response.status_code == status.HTTP_200_OK

    def test_compliance_overview_sort_invalid(
        self, authenticated_client, compliance_overviews_fixture
    ):
        # Test handling of invalid sort parameters
        compliance_overview1 = compliance_overviews_fixture[0]
        scan_id = str(compliance_overview1.scan.id)

        response = authenticated_client.get(
            reverse("complianceoverview-list"),
            {
                "filter[scan_id]": scan_id,
                "sort": "invalid_field",
            },
        )
        assert response.status_code == status.HTTP_400_BAD_REQUEST
        assert response.json()["errors"][0]["code"] == "invalid"
        assert "invalid sort parameter" in response.json()["errors"][0]["detail"]

    def test_compliance_overview_retrieve(
        self, authenticated_client, compliance_overviews_fixture
    ):
        # Retrieve a specific compliance overview
        compliance_overview1 = compliance_overviews_fixture[0]

        response = authenticated_client.get(
            reverse(
                "complianceoverview-detail",
                kwargs={"pk": compliance_overview1.id},
            ),
        )
        assert response.status_code == status.HTTP_200_OK
        data = response.json()["data"]
        assert data["id"] == str(compliance_overview1.id)
        attributes = data["attributes"]
        assert attributes["compliance_id"] == compliance_overview1.compliance_id
        assert attributes["framework"] == compliance_overview1.framework
        assert attributes["version"] == compliance_overview1.version
        assert attributes["region"] == compliance_overview1.region
        assert attributes["description"] == compliance_overview1.description
        assert "requirements" in attributes

    def test_compliance_overview_invalid_retrieve(self, authenticated_client):
        # Attempt to retrieve a compliance overview with an invalid ID
        response = authenticated_client.get(
            reverse(
                "complianceoverview-detail",
                kwargs={"pk": "invalid-id"},
            ),
        )
        assert response.status_code == status.HTTP_404_NOT_FOUND

    def test_compliance_overview_list_queryset(
        self, authenticated_client, compliance_overviews_fixture
    ):
        compliance_overview1, compliance_overview2 = compliance_overviews_fixture
        scan_id = str(compliance_overview1.scan.id)

        response = authenticated_client.get(
            reverse("complianceoverview-list"),
            {"filter[scan_id]": scan_id},
        )
        # No filters, most fails should be returned
        assert len(response.json()["data"]) == 1
        assert response.json()["data"][0]["id"] == str(compliance_overview2.id)

        compliance_overview1.requirements_failed = 5
        compliance_overview1.save()

        response = authenticated_client.get(
            reverse("complianceoverview-list"),
            {"filter[scan_id]": scan_id},
        )
        # No filters, now compliance_overview1 has more fails
        assert len(response.json()["data"]) == 1
        assert response.json()["data"][0]["id"] == str(compliance_overview1.id)


@pytest.mark.django_db
class TestOverviewViewSet:
    def test_overview_list_invalid_method(self, authenticated_client):
        response = authenticated_client.put(reverse("overview-list"))
        assert response.status_code == status.HTTP_405_METHOD_NOT_ALLOWED

    def test_overview_providers_list(
        self, authenticated_client, findings_fixture, resources_fixture
    ):
        response = authenticated_client.get(reverse("overview-providers"))
        assert response.status_code == status.HTTP_200_OK
        # Only findings from one provider
        assert len(response.json()["data"]) == 1
        assert response.json()["data"][0]["attributes"]["findings"]["total"] == len(
            findings_fixture
        )
        assert response.json()["data"][0]["attributes"]["findings"]["pass"] == 0
        assert response.json()["data"][0]["attributes"]["findings"]["fail"] == 2
        assert response.json()["data"][0]["attributes"]["findings"]["manual"] == 0
        assert response.json()["data"][0]["attributes"]["resources"]["total"] == len(
            resources_fixture
        )

    # TODO Add more tests for the rest of overviews


@pytest.mark.django_db
class TestScheduleViewSet:
    @pytest.mark.parametrize("method", ["get", "post"])
    def test_schedule_invalid_method_list(self, method, authenticated_client):
        response = getattr(authenticated_client, method)(reverse("schedule-list"))
        assert response.status_code == status.HTTP_405_METHOD_NOT_ALLOWED

    @patch("api.v1.views.Task.objects.get")
    @patch("api.v1.views.schedule_provider_scan")
    def test_schedule_daily(
        self,
        mock_schedule_scan,
        mock_task_get,
        authenticated_client,
        providers_fixture,
        tasks_fixture,
    ):
        provider, *_ = providers_fixture
        prowler_task = tasks_fixture[0]
        mock_schedule_scan.return_value.id = prowler_task.id
        mock_task_get.return_value = prowler_task
        json_payload = {
            "provider_id": str(provider.id),
        }
        response = authenticated_client.post(
            reverse("schedule-daily"), data=json_payload, format="json"
        )
        assert response.status_code == status.HTTP_202_ACCEPTED

    def test_schedule_daily_provider_does_not_exist(self, authenticated_client):
        json_payload = {
            "provider_id": "4846c2f9-84b2-442b-94dd-3082e8eb9584",
        }
        response = authenticated_client.post(
            reverse("schedule-daily"), data=json_payload, format="json"
        )
        assert response.status_code == status.HTTP_404_NOT_FOUND<|MERGE_RESOLUTION|>--- conflicted
+++ resolved
@@ -9,24 +9,18 @@
 from rest_framework import status
 
 from api.models import (
-    Invitation,
     Membership,
     Provider,
     ProviderGroup,
     ProviderGroupMembership,
-<<<<<<< HEAD
     Role,
     RoleProviderGroupRelationship,
-    Scan,
-    ProviderSecret,
     Invitation,
     UserRoleRelationship,
-=======
     ProviderSecret,
     Scan,
     StateChoices,
     User,
->>>>>>> 58723ae5
 )
 from api.rls import Tenant
 
