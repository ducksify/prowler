from celery.result import AsyncResult
from django.conf import settings as django_settings
from django.contrib.postgres.aggregates import ArrayAgg
from django.contrib.postgres.search import SearchQuery
from django.db import transaction
from django.db.models import Count, F, OuterRef, Prefetch, Q, Subquery, Sum
from django.urls import reverse
from django.utils.decorators import method_decorator
from django.views.decorators.cache import cache_control
from drf_spectacular.settings import spectacular_settings
from drf_spectacular_jsonapi.schemas.openapi import JsonApiAutoSchema
from drf_spectacular.utils import (
    OpenApiParameter,
    OpenApiResponse,
    OpenApiTypes,
    extend_schema,
    extend_schema_view,
)
from drf_spectacular.views import SpectacularAPIView
from rest_framework import permissions, status
from rest_framework.decorators import action
from rest_framework.exceptions import (
    MethodNotAllowed,
    NotFound,
    PermissionDenied,
    ValidationError,
)
<<<<<<< HEAD
from rest_framework.generics import get_object_or_404, GenericAPIView
from rest_framework_json_api.views import RelationshipView, Response
from rest_framework_simplejwt.exceptions import InvalidToken
from rest_framework_simplejwt.exceptions import TokenError
from rest_framework.permissions import SAFE_METHODS
=======
from rest_framework.generics import GenericAPIView, get_object_or_404
from rest_framework_json_api.views import Response
from rest_framework_simplejwt.exceptions import InvalidToken, TokenError
from tasks.beat import schedule_provider_scan
from tasks.tasks import (
    check_provider_connection_task,
    delete_provider_task,
    perform_scan_summary_task,
    perform_scan_task,
)
>>>>>>> 58723ae5

from api.base_views import BaseRLSViewSet, BaseTenantViewset, BaseUserViewset
from api.db_router import MainRouter
from api.filters import (
    ComplianceOverviewFilter,
    FindingFilter,
    InvitationFilter,
    MembershipFilter,
    ProviderFilter,
    ProviderGroupFilter,
    ProviderSecretFilter,
    ResourceFilter,
    ScanFilter,
    ScanSummaryFilter,
    TaskFilter,
    TenantFilter,
    UserFilter,
<<<<<<< HEAD
    RoleFilter,
    ComplianceOverviewFilter,
)
from api.models import (
    StatusChoices,
    User,
    UserRoleRelationship,
=======
)
from api.models import (
    ComplianceOverview,
    Finding,
    Invitation,
>>>>>>> 58723ae5
    Membership,
    Provider,
    ProviderGroup,
    ProviderGroupMembership,
    ProviderSecret,
    Resource,
    Scan,
    ScanSummary,
    SeverityChoices,
    StateChoices,
    StatusChoices,
    Task,
<<<<<<< HEAD
    Resource,
    Finding,
    ProviderSecret,
    Invitation,
    Role,
    RoleProviderGroupRelationship,
    ComplianceOverview,
=======
    User,
>>>>>>> 58723ae5
)
from api.pagination import ComplianceOverviewPagination
from api.rbac.permissions import DISABLE_RBAC, HasPermissions, Permissions
from api.rls import Tenant
from api.utils import validate_invitation
from api.uuid_utils import datetime_to_uuid7
from api.v1.serializers import (
<<<<<<< HEAD
    TokenSerializer,
    TokenRefreshSerializer,
    UserSerializer,
    UserCreateSerializer,
    UserUpdateSerializer,
    UserRoleRelationshipSerializer,
=======
    ComplianceOverviewFullSerializer,
    ComplianceOverviewSerializer,
    FindingDynamicFilterSerializer,
    FindingSerializer,
    InvitationAcceptSerializer,
    InvitationCreateSerializer,
    InvitationSerializer,
    InvitationUpdateSerializer,
>>>>>>> 58723ae5
    MembershipSerializer,
    OverviewFindingSerializer,
    OverviewProviderSerializer,
    OverviewSeveritySerializer,
    ProviderCreateSerializer,
    ProviderGroupMembershipUpdateSerializer,
    ProviderGroupSerializer,
    ProviderGroupUpdateSerializer,
<<<<<<< HEAD
    ProviderGroupMembershipUpdateSerializer,
    RoleProviderGroupRelationshipSerializer,
=======
    ProviderSecretCreateSerializer,
    ProviderSecretSerializer,
    ProviderSecretUpdateSerializer,
>>>>>>> 58723ae5
    ProviderSerializer,
    ProviderUpdateSerializer,
    ResourceSerializer,
    ScanCreateSerializer,
    ScanSerializer,
    ScanUpdateSerializer,
<<<<<<< HEAD
    ResourceSerializer,
    FindingSerializer,
    ProviderSecretSerializer,
    ProviderSecretUpdateSerializer,
    ProviderSecretCreateSerializer,
    InvitationSerializer,
    InvitationCreateSerializer,
    InvitationUpdateSerializer,
    InvitationAcceptSerializer,
    RoleSerializer,
    RoleCreateSerializer,
    RoleUpdateSerializer,
    ComplianceOverviewSerializer,
    ComplianceOverviewFullSerializer,
    OverviewProviderSerializer,
)
from tasks.beat import schedule_provider_scan
from tasks.tasks import (
    check_provider_connection_task,
    delete_provider_task,
    perform_scan_task,
=======
    ScheduleDailyCreateSerializer,
    TaskSerializer,
    TenantSerializer,
    TokenRefreshSerializer,
    TokenSerializer,
    UserCreateSerializer,
    UserSerializer,
    UserUpdateSerializer,
>>>>>>> 58723ae5
)

CACHE_DECORATOR = cache_control(
    max_age=django_settings.CACHE_MAX_AGE,
    stale_while_revalidate=django_settings.CACHE_STALE_WHILE_REVALIDATE,
)


class RelationshipViewSchema(JsonApiAutoSchema):
    def _resolve_path_parameters(self, _path_variables):
        return []


@extend_schema(
    tags=["Token"],
    summary="Obtain a token",
    description="Obtain a token by providing valid credentials and an optional tenant ID.",
)
class CustomTokenObtainView(GenericAPIView):
    resource_name = "tokens"
    serializer_class = TokenSerializer
    http_method_names = ["post"]

    def post(self, request):
        serializer = TokenSerializer(data=request.data)

        try:
            serializer.is_valid(raise_exception=True)
        except TokenError as e:
            raise InvalidToken(e.args[0])

        return Response(
            data={"type": "tokens", "attributes": serializer.validated_data},
            status=status.HTTP_200_OK,
        )


@extend_schema(
    tags=["Token"],
    summary="Refresh a token",
    description="Refresh an access token by providing a valid refresh token. Former refresh tokens are invalidated "
    "when a new one is issued.",
)
class CustomTokenRefreshView(GenericAPIView):
    resource_name = "tokens-refresh"
    serializer_class = TokenRefreshSerializer
    http_method_names = ["post"]

    def post(self, request):
        serializer = TokenRefreshSerializer(data=request.data)

        try:
            serializer.is_valid(raise_exception=True)
        except TokenError as e:
            raise InvalidToken(e.args[0])

        return Response(
            data={"type": "tokens-refresh", "attributes": serializer.validated_data},
            status=status.HTTP_200_OK,
        )


@extend_schema(exclude=True)
class SchemaView(SpectacularAPIView):
    serializer_class = None

    def get(self, request, *args, **kwargs):
        spectacular_settings.TITLE = "Prowler API"
        spectacular_settings.VERSION = "1.0.0"
        spectacular_settings.DESCRIPTION = (
            "Prowler API specification.\n\nThis file is auto-generated."
        )
        spectacular_settings.TAGS = [
            {"name": "User", "description": "Endpoints for managing user accounts."},
            {
                "name": "Token",
                "description": "Endpoints for token management, including obtaining a new token and "
                "refreshing an existing token for authentication purposes.",
            },
            {
                "name": "Tenant",
                "description": "Endpoints for managing tenants, along with their memberships.",
            },
            {
                "name": "Invitation",
                "description": "Endpoints for tenant invitations management, allowing retrieval and filtering of "
                "invitations, creating new invitations, accepting and revoking them.",
            },
            {
                "name": "Provider",
                "description": "Endpoints for managing providers (AWS, GCP, Azure, etc...).",
            },
            {
                "name": "Provider Group",
                "description": "Endpoints for managing provider groups.",
            },
            {
                "name": "Scan",
                "description": "Endpoints for triggering manual scans and viewing scan results.",
            },
            {
                "name": "Resource",
                "description": "Endpoints for managing resources discovered by scans, allowing "
                "retrieval and filtering of resource information.",
            },
            {
                "name": "Finding",
                "description": "Endpoints for managing findings, allowing retrieval and filtering of "
                "findings that result from scans.",
            },
            {
                "name": "Overview",
                "description": "Endpoints for retrieving aggregated summaries of resources from the system.",
            },
            {
                "name": "Compliance Overview",
                "description": "Endpoints for checking the compliance overview, allowing filtering by scan, provider or"
                " compliance framework ID.",
            },
            {
                "name": "Task",
                "description": "Endpoints for task management, allowing retrieval of task status and "
                "revoking tasks that have not started.",
            },
        ]
        return super().get(request, *args, **kwargs)


@extend_schema_view(
    list=extend_schema(
        tags=["User"],
        summary="List all users",
        description="Retrieve a list of all users with options for filtering by various criteria.",
    ),
    retrieve=extend_schema(
        tags=["User"],
        summary="Retrieve a user's information",
        description="Fetch detailed information about an authenticated user.",
    ),
    create=extend_schema(
        tags=["User"],
        summary="Register a new user",
        description="Create a new user account by providing the necessary registration details.",
    ),
    partial_update=extend_schema(
        tags=["User"],
        summary="Update user information",
        description="Partially update information about a user.",
    ),
    destroy=extend_schema(
        tags=["User"],
        summary="Delete a user account",
        description="Remove a user account from the system.",
    ),
    me=extend_schema(
        tags=["User"],
        summary="Retrieve the current user's information",
        description="Fetch detailed information about the authenticated user.",
    ),
)
@method_decorator(CACHE_DECORATOR, name="list")
class UserViewSet(BaseUserViewset):
    serializer_class = UserSerializer
    http_method_names = ["get", "post", "patch", "delete"]
    filterset_class = UserFilter
    ordering = ["-date_joined"]
    ordering_fields = ["name", "email", "company_name", "date_joined", "is_active"]
    required_permissions = [Permissions.MANAGE_USERS]
    permission_classes = BaseRLSViewSet.permission_classes + [HasPermissions]

    def initial(self, request, *args, **kwargs):
        """
        Sets required_permissions before permissions are checked.
        """
        self.required_permissions = self.get_required_permissions()
        super().initial(request, *args, **kwargs)

    def get_required_permissions(self):
        """
        Returns the required permissions based on the request method.
        """
        if self.action == "me":
            # No permissions required for me request
            return []
        else:
            # Require permission for the rest of the requests
            return [Permissions.MANAGE_USERS]

    def get_queryset(self):
        # If called during schema generation, return an empty queryset
        if getattr(self, "swagger_fake_view", False):
            return User.objects.none()
        return User.objects.filter(membership__tenant__id=self.request.tenant_id)

    def get_permissions(self):
        if self.action == "create":
            permission_classes = [permissions.AllowAny]
        else:
            permission_classes = self.permission_classes
        return [permission() for permission in permission_classes]

    def get_serializer_class(self):
        if self.action == "create":
            return UserCreateSerializer
        elif self.action == "partial_update":
            return UserUpdateSerializer
        else:
            return UserSerializer

    @action(detail=False, methods=["get"], url_name="me")
    def me(self, request):
        user = self.get_queryset().first()
        serializer = UserSerializer(user, context=self.get_serializer_context())
        return Response(
            data=serializer.data,
            status=status.HTTP_200_OK,
        )

    @extend_schema(
        parameters=[
            OpenApiParameter(
                name="invitation_token",
                description="Optional invitation code for joining an existing tenant.",
                required=False,
                type={"type": "string", "example": "F3NMFPNDZHR4Z9"},
                location=OpenApiParameter.QUERY,
            ),
        ]
    )
    def create(self, request, *args, **kwargs):
        invitation_token = request.query_params.get("invitation_token", None)
        invitation = None

        serializer = self.get_serializer(
            data=request.data, context=self.get_serializer_context()
        )
        serializer.is_valid(raise_exception=True)

        if invitation_token:
            invitation = validate_invitation(
                invitation_token, serializer.validated_data["email"]
            )

        # Proceed with creating the user and membership
        user = User.objects.db_manager(MainRouter.admin_db).create_user(
            **serializer.validated_data
        )
        tenant = (
            invitation.tenant
            if invitation_token
            else Tenant.objects.using(MainRouter.admin_db).create(
                name=f"{user.email.split('@')[0]} default tenant"
            )
        )
        role = (
            Membership.RoleChoices.MEMBER
            if invitation_token
            else Membership.RoleChoices.OWNER
        )
        Membership.objects.using(MainRouter.admin_db).create(
            user=user, tenant=tenant, role=role
        )
        if invitation:
            # TODO: Add roles to output relationships
            user_role = []
            for role in invitation.roles.all():
                user_role.append(
                    UserRoleRelationship.objects.using(MainRouter.admin_db).create(
                        user=user, role=role, tenant=invitation.tenant
                    )
                )
            invitation.state = Invitation.State.ACCEPTED
            invitation.save(using=MainRouter.admin_db)
        else:
            role = Role.objects.using(MainRouter.admin_db).create(
                name="admin",
                tenant_id=tenant.id,
                manage_users=True,
                manage_account=True,
                manage_billing=True,
                manage_providers=True,
                manage_integrations=True,
                manage_scans=True,
                unlimited_visibility=True,
            )
            UserRoleRelationship.objects.using(MainRouter.admin_db).create(
                user=user,
                role=role,
                tenant_id=tenant.id,
            )
        return Response(data=UserSerializer(user).data, status=status.HTTP_201_CREATED)


@extend_schema_view(
    create=extend_schema(
        tags=["User"],
        summary="Create a new user-roles relationship",
        description="Add a new user-roles relationship to the system by providing the required user-roles details.",
        responses={
            204: OpenApiResponse(description="Relationship created successfully"),
            400: OpenApiResponse(
                description="Bad request (e.g., relationship already exists)"
            ),
        },
    ),
    partial_update=extend_schema(
        tags=["User"],
        summary="Partially update a user-roles relationship",
        description="Update the user-roles relationship information without affecting other fields.",
        responses={
            204: OpenApiResponse(
                response=None, description="Relationship updated successfully"
            )
        },
    ),
    destroy=extend_schema(
        tags=["User"],
        summary="Delete a user-roles relationship",
        description="Remove the user-roles relationship from the system by their ID.",
        responses={
            204: OpenApiResponse(
                response=None, description="Relationship deleted successfully"
            )
        },
    ),
)
class UserRoleRelationshipView(RelationshipView, BaseRLSViewSet):
    queryset = User.objects.all()
    serializer_class = UserRoleRelationshipSerializer
    resource_name = "roles"
    http_method_names = ["post", "patch", "delete"]
    schema = RelationshipViewSchema()

    def get_queryset(self):
        return User.objects.all()

    def create(self, request, *args, **kwargs):
        user = self.get_object()

        role_ids = [item["id"] for item in request.data]
        existing_relationships = UserRoleRelationship.objects.filter(
            user=user, role_id__in=role_ids
        )

        if existing_relationships.exists():
            return Response(
                {"detail": "One or more roles are already associated with the user."},
                status=status.HTTP_400_BAD_REQUEST,
            )

        serializer = self.get_serializer(
            data={"roles": request.data},
            context={
                "user": user,
                "tenant_id": self.request.tenant_id,
                "request": request,
            },
        )
        serializer.is_valid(raise_exception=True)
        serializer.save()

        return Response(status=status.HTTP_204_NO_CONTENT)

    def partial_update(self, request, *args, **kwargs):
        user = self.get_object()
        serializer = self.get_serializer(
            instance=user,
            data={"roles": request.data},
            context={"tenant_id": self.request.tenant_id, "request": request},
        )
        serializer.is_valid(raise_exception=True)
        serializer.save()
        return Response(status=status.HTTP_204_NO_CONTENT)

    def destroy(self, request, *args, **kwargs):
        user = self.get_object()
        user.roles.clear()

        return Response(status=status.HTTP_204_NO_CONTENT)


@extend_schema_view(
    list=extend_schema(
        tags=["Tenant"],
        summary="List all tenants",
        description="Retrieve a list of all tenants with options for filtering by various criteria.",
    ),
    retrieve=extend_schema(
        tags=["Tenant"],
        summary="Retrieve data from a tenant",
        description="Fetch detailed information about a specific tenant by their ID.",
    ),
    create=extend_schema(
        tags=["Tenant"],
        summary="Create a new tenant",
        description="Add a new tenant to the system by providing the required tenant details.",
    ),
    partial_update=extend_schema(
        tags=["Tenant"],
        summary="Partially update a tenant",
        description="Update certain fields of an existing tenant's information without affecting other fields.",
    ),
    destroy=extend_schema(
        tags=["Tenant"],
        summary="Delete a tenant",
        description="Remove a tenant from the system by their ID.",
    ),
)
@method_decorator(CACHE_DECORATOR, name="list")
@method_decorator(CACHE_DECORATOR, name="retrieve")
class TenantViewSet(BaseTenantViewset):
    queryset = Tenant.objects.all()
    serializer_class = TenantSerializer
    http_method_names = ["get", "post", "patch", "delete"]
    filterset_class = TenantFilter
    search_fields = ["name"]
    ordering = ["-inserted_at"]
    ordering_fields = ["name", "inserted_at", "updated_at"]
    required_permissions = [Permissions.MANAGE_ACCOUNT]
    permission_classes = BaseRLSViewSet.permission_classes + [HasPermissions]

    def get_queryset(self):
        return Tenant.objects.all()

    def create(self, request, *args, **kwargs):
        serializer = self.get_serializer(data=request.data)
        serializer.is_valid(raise_exception=True)
        tenant = serializer.save()
        Membership.objects.create(
            user=self.request.user, tenant=tenant, role=Membership.RoleChoices.OWNER
        )
        return Response(data=serializer.data, status=status.HTTP_201_CREATED)


@extend_schema_view(
    list=extend_schema(
        tags=["User"],
        summary="List user memberships",
        description="Retrieve a list of all user memberships with options for filtering by various criteria.",
    ),
    retrieve=extend_schema(
        tags=["User"],
        summary="Retrieve membership data from the user",
        description="Fetch detailed information about a specific user membership by their ID.",
    ),
)
@method_decorator(CACHE_DECORATOR, name="list")
class MembershipViewSet(BaseTenantViewset):
    http_method_names = ["get"]
    serializer_class = MembershipSerializer
    queryset = Membership.objects.all()
    filterset_class = MembershipFilter
    ordering = ["date_joined"]
    ordering_fields = [
        "tenant",
        "role",
        "date_joined",
    ]

    def get_queryset(self):
        user = self.request.user
        return Membership.objects.filter(user_id=user.id)


@extend_schema_view(
    list=extend_schema(
        summary="List tenant memberships",
        description="List the membership details of users in a tenant you are a part of.",
        tags=["Tenant"],
        parameters=[
            OpenApiParameter(
                name="tenant_pk",
                type=OpenApiTypes.UUID,
                location=OpenApiParameter.PATH,
                description="Tenant ID",
            ),
        ],
    ),
    destroy=extend_schema(
        summary="Delete tenant memberships",
        description="Delete the membership details of users in a tenant. You need to be one of the owners to delete a "
        "membership that is not yours. If you are the last owner of a tenant, you cannot delete your own "
        "membership.",
        tags=["Tenant"],
    ),
)
@method_decorator(CACHE_DECORATOR, name="list")
class TenantMembersViewSet(BaseTenantViewset):
    http_method_names = ["get", "delete"]
    serializer_class = MembershipSerializer
    queryset = Membership.objects.none()

    def get_queryset(self):
        tenant = self.get_tenant()
        requesting_membership = self.get_requesting_membership(tenant)

        if requesting_membership.role == Membership.RoleChoices.OWNER:
            return Membership.objects.filter(tenant=tenant)
        else:
            return Membership.objects.filter(tenant=tenant, user=self.request.user)

    def get_tenant(self):
        tenant_id = self.kwargs.get("tenant_pk")
        tenant = get_object_or_404(Tenant, id=tenant_id)
        return tenant

    def get_requesting_membership(self, tenant):
        try:
            membership = Membership.objects.get(user=self.request.user, tenant=tenant)
        except Membership.DoesNotExist:
            raise NotFound("Membership does not exist.")
        return membership

    @extend_schema(exclude=True)
    def retrieve(self, request, *args, **kwargs):
        raise MethodNotAllowed(method="GET")

    def destroy(self, request, *args, **kwargs):
        tenant = self.get_tenant()
        membership_to_delete = get_object_or_404(
            Membership, tenant=tenant, id=kwargs.get("pk")
        )
        requesting_membership = self.get_requesting_membership(tenant)

        if requesting_membership.role == Membership.RoleChoices.OWNER:
            if membership_to_delete.user == request.user:
                # Check if the user is the last owner
                other_owners = Membership.objects.filter(
                    tenant=tenant, role=Membership.RoleChoices.OWNER
                ).exclude(user=request.user)
                if not other_owners.exists():
                    raise PermissionDenied(
                        "You cannot delete your own membership as the last owner."
                    )
        else:
            if membership_to_delete.user != request.user:
                raise PermissionDenied(
                    "You do not have permission to delete this membership."
                )

        membership_to_delete.delete()
        return Response(status=status.HTTP_204_NO_CONTENT)


@extend_schema(tags=["Provider Group"])
@extend_schema_view(
    list=extend_schema(
        summary="List all provider groups",
        description="Retrieve a list of all provider groups with options for filtering by various criteria.",
    ),
    retrieve=extend_schema(
        summary="Retrieve data from a provider group",
        description="Fetch detailed information about a specific provider group by their ID.",
    ),
    create=extend_schema(
        summary="Create a new provider group",
        description="Add a new provider group to the system by providing the required provider group details.",
    ),
    partial_update=extend_schema(
        summary="Partially update a provider group",
        description="Update certain fields of an existing provider group's information without affecting other fields.",
        request=ProviderGroupUpdateSerializer,
        responses={200: ProviderGroupSerializer},
    ),
    destroy=extend_schema(
        summary="Delete a provider group",
        description="Remove a provider group from the system by their ID.",
    ),
    update=extend_schema(exclude=True),
)
class ProviderGroupViewSet(BaseRLSViewSet):
    queryset = ProviderGroup.objects.all()
    serializer_class = ProviderGroupSerializer
    filterset_class = ProviderGroupFilter
    http_method_names = ["get", "post", "patch", "put", "delete"]
    ordering = ["inserted_at"]
    required_permissions = []
    permission_classes = BaseRLSViewSet.permission_classes + [HasPermissions]

    def initial(self, request, *args, **kwargs):
        """
        Sets required_permissions before permissions are checked.
        """
        self.required_permissions = self.get_required_permissions()
        super().initial(request, *args, **kwargs)

    def get_required_permissions(self):
        """
        Returns the required permissions based on the request method.
        """
        if DISABLE_RBAC or self.request.method in SAFE_METHODS:
            # No permissions required for GET requests
            return []
        else:
            # Require permission for non-GET requests
            return [Permissions.MANAGE_PROVIDERS]

    def get_queryset(self):
        user = self.request.user
        user_roles = user.roles.all()

        # Check if any of the user's roles have UNLIMITED_VISIBILITY
        if DISABLE_RBAC or getattr(
            user_roles[0], Permissions.UNLIMITED_VISIBILITY.value, False
        ):
            # User has unlimited visibility, return all provider groups
            return ProviderGroup.objects.prefetch_related("providers")

        # Collect provider groups associated with the user's roles
        provider_groups = (
            ProviderGroup.objects.filter(roles__in=user_roles)
            .distinct()
            .prefetch_related("providers")
        )

        return provider_groups

    def get_serializer_class(self):
        if self.action == "partial_update":
            return ProviderGroupUpdateSerializer
        elif self.action == "providers":
            if hasattr(self, "response_serializer_class"):
                return self.response_serializer_class
            return ProviderGroupMembershipUpdateSerializer
        return super().get_serializer_class()

    @extend_schema(
        tags=["Provider Group"],
        summary="Add providers to a provider group",
        description="Add one or more providers to an existing provider group.",
        request=ProviderGroupMembershipUpdateSerializer,
        responses={200: OpenApiResponse(response=ProviderGroupSerializer)},
    )
    @action(detail=True, methods=["put"], url_name="providers")
    def providers(self, request, pk=None):
        provider_group = self.get_object()

        # Validate input data
        serializer = self.get_serializer_class()(
            data=request.data,
            context=self.get_serializer_context(),
        )
        serializer.is_valid(raise_exception=True)

        provider_ids = serializer.validated_data["provider_ids"]

        # Update memberships
        ProviderGroupMembership.objects.filter(
            provider_group=provider_group, tenant_id=request.tenant_id
        ).delete()

        provider_group_memberships = [
            ProviderGroupMembership(
                tenant_id=self.request.tenant_id,
                provider_group=provider_group,
                provider_id=provider_id,
            )
            for provider_id in provider_ids
        ]

        ProviderGroupMembership.objects.bulk_create(
            provider_group_memberships, ignore_conflicts=True
        )

        # Return the updated provider group with providers
        provider_group.refresh_from_db()
        self.response_serializer_class = ProviderGroupSerializer
        response_serializer = ProviderGroupSerializer(
            provider_group, context=self.get_serializer_context()
        )
        return Response(data=response_serializer.data, status=status.HTTP_200_OK)


@extend_schema_view(
    list=extend_schema(
        tags=["Provider"],
        summary="List all providers",
        description="Retrieve a list of all providers with options for filtering by various criteria.",
    ),
    retrieve=extend_schema(
        tags=["Provider"],
        summary="Retrieve data from a provider",
        description="Fetch detailed information about a specific provider by their ID.",
    ),
    create=extend_schema(
        tags=["Provider"],
        summary="Create a new provider",
        description="Add a new provider to the system by providing the required provider details.",
    ),
    partial_update=extend_schema(
        tags=["Provider"],
        summary="Partially update a provider",
        description="Update certain fields of an existing provider's information without affecting other fields.",
        request=ProviderUpdateSerializer,
        responses={200: ProviderSerializer},
    ),
    destroy=extend_schema(
        tags=["Provider"],
        summary="Delete a provider",
        description="Remove a provider from the system by their ID.",
        responses={202: OpenApiResponse(response=TaskSerializer)},
    ),
)
@method_decorator(CACHE_DECORATOR, name="list")
@method_decorator(CACHE_DECORATOR, name="retrieve")
class ProviderViewSet(BaseRLSViewSet):
    queryset = Provider.objects.all()
    serializer_class = ProviderSerializer
    http_method_names = ["get", "post", "patch", "delete"]
    filterset_class = ProviderFilter
    search_fields = ["provider", "uid", "alias"]
    ordering = ["-inserted_at"]
    ordering_fields = [
        "provider",
        "uid",
        "alias",
        "connected",
        "inserted_at",
        "updated_at",
    ]
    required_permissions = []
    permission_classes = BaseRLSViewSet.permission_classes + [HasPermissions]

    def initial(self, request, *args, **kwargs):
        """
        Sets required_permissions before permissions are checked.
        """
        self.required_permissions = self.get_required_permissions()
        super().initial(request, *args, **kwargs)

    def get_required_permissions(self):
        """
        Returns the required permissions based on the request method.
        """
        if DISABLE_RBAC or self.request.method in SAFE_METHODS:
            # No permissions required for GET requests
            return []
        else:
            # Require permission for non-GET requests
            return [Permissions.MANAGE_PROVIDERS]

    def get_queryset(self):
        user = self.request.user
        user_roles = user.roles.all()
        if DISABLE_RBAC or getattr(
            user_roles[0], Permissions.UNLIMITED_VISIBILITY.value, False
        ):
            # User has unlimited visibility, return all providers
            return Provider.objects.all()

        # User lacks permission, filter providers based on provider groups associated with the role
        provider_groups = user_roles[0].provider_groups.all()
        providers = Provider.objects.filter(
            provider_groups__in=provider_groups
        ).distinct()

        return providers

    def get_serializer_class(self):
        if self.action == "create":
            return ProviderCreateSerializer
        elif self.action == "partial_update":
            return ProviderUpdateSerializer
        elif self.action in ["connection", "destroy"]:
            return TaskSerializer
        return super().get_serializer_class()

    def partial_update(self, request, *args, **kwargs):
        instance = self.get_object()
        serializer = self.get_serializer(
            instance,
            data=request.data,
            partial=True,
            context=self.get_serializer_context(),
        )
        serializer.is_valid(raise_exception=True)
        serializer.save()
        read_serializer = ProviderSerializer(
            instance, context=self.get_serializer_context()
        )
        return Response(data=read_serializer.data, status=status.HTTP_200_OK)

    @extend_schema(
        tags=["Provider"],
        summary="Check connection",
        description="Try to verify connection. For instance, Role & Credentials are set correctly",
        request=None,
        responses={202: OpenApiResponse(response=TaskSerializer)},
    )
    @action(detail=True, methods=["post"], url_name="connection")
    def connection(self, request, pk=None):
        get_object_or_404(Provider, pk=pk)
        with transaction.atomic():
            task = check_provider_connection_task.delay(
                provider_id=pk, tenant_id=request.tenant_id
            )
        prowler_task = Task.objects.get(id=task.id)
        serializer = TaskSerializer(prowler_task)
        return Response(
            data=serializer.data,
            status=status.HTTP_202_ACCEPTED,
            headers={
                "Content-Location": reverse(
                    "task-detail", kwargs={"pk": prowler_task.id}
                )
            },
        )

    def destroy(self, request, *args, pk=None, **kwargs):
        provider = get_object_or_404(Provider, pk=pk)
        provider.is_deleted = True
        provider.save()

        with transaction.atomic():
            task = delete_provider_task.delay(
                provider_id=pk, tenant_id=request.tenant_id
            )
        prowler_task = Task.objects.get(id=task.id)
        serializer = TaskSerializer(prowler_task)
        return Response(
            data=serializer.data,
            status=status.HTTP_202_ACCEPTED,
            headers={
                "Content-Location": reverse(
                    "task-detail", kwargs={"pk": prowler_task.id}
                )
            },
        )


@extend_schema_view(
    list=extend_schema(
        tags=["Scan"],
        summary="List all scans",
        description="Retrieve a list of all scans with options for filtering by various criteria.",
    ),
    retrieve=extend_schema(
        tags=["Scan"],
        summary="Retrieve data from a specific scan",
        description="Fetch detailed information about a specific scan by its ID.",
    ),
    partial_update=extend_schema(
        tags=["Scan"],
        summary="Partially update a scan",
        description="Update certain fields of an existing scan without affecting other fields.",
    ),
    create=extend_schema(
        tags=["Scan"],
        summary="Trigger a manual scan",
        description=(
            "Trigger a manual scan by providing the required scan details. "
            "If `scanner_args` are not provided, the system will automatically use the default settings "
            "from the associated provider. If you do provide `scanner_args`, these settings will be "
            "merged with the provider's defaults. This means that your provided settings will override "
            "the defaults only where they conflict, while the rest of the default settings will remain intact."
        ),
        request=ScanCreateSerializer,
        responses={202: OpenApiResponse(response=TaskSerializer)},
    ),
)
@method_decorator(CACHE_DECORATOR, name="list")
@method_decorator(CACHE_DECORATOR, name="retrieve")
class ScanViewSet(BaseRLSViewSet):
    queryset = Scan.objects.all()
    serializer_class = ScanSerializer
    http_method_names = ["get", "post", "patch"]
    filterset_class = ScanFilter
    ordering = ["-inserted_at"]
    ordering_fields = [
        "name",
        "trigger",
        "attempted_at",
        "scheduled_at",
        "inserted_at",
        "updated_at",
    ]
    required_permissions = [Permissions.MANAGE_SCANS]
    permission_classes = BaseRLSViewSet.permission_classes + [HasPermissions]

    def initial(self, request, *args, **kwargs):
        """
        Sets required_permissions before permissions are checked.
        """
        self.required_permissions = self.get_required_permissions()
        super().initial(request, *args, **kwargs)

    def get_required_permissions(self):
        """
        Returns the required permissions based on the request method.
        """
        if DISABLE_RBAC or self.request.method in SAFE_METHODS:
            # No permissions required for GET requests
            return []
        else:
            # Require permission for non-GET requests
            return [Permissions.MANAGE_SCANS]

    def get_queryset(self):
        user = self.request.user
        user_roles = user.roles.all()
        if DISABLE_RBAC or getattr(
            user_roles[0], Permissions.UNLIMITED_VISIBILITY.value, False
        ):
            # User has unlimited visibility, return all scans
            return Scan.objects.all()

        # User lacks permission, filter providers based on provider groups associated with the role
        provider_groups = user_roles[0].provider_groups.all()
        providers = Provider.objects.filter(
            provider_groups__in=provider_groups
        ).distinct()
        return Scan.objects.filter(provider__in=providers).distinct()

    def get_serializer_class(self):
        if self.action == "create":
            if hasattr(self, "response_serializer_class"):
                return self.response_serializer_class
            return ScanCreateSerializer
        elif self.action == "partial_update":
            return ScanUpdateSerializer
        return super().get_serializer_class()

    def partial_update(self, request, *args, **kwargs):
        instance = self.get_object()
        serializer = self.get_serializer(
            instance,
            data=request.data,
            partial=True,
            context=self.get_serializer_context(),
        )
        serializer.is_valid(raise_exception=True)
        serializer.save()
        read_serializer = ScanSerializer(
            instance, context=self.get_serializer_context()
        )
        return Response(data=read_serializer.data, status=status.HTTP_200_OK)

    def create(self, request, *args, **kwargs):
        input_serializer = self.get_serializer(data=request.data)
        input_serializer.is_valid(raise_exception=True)
        with transaction.atomic():
            scan = input_serializer.save()
        with transaction.atomic():
            task = perform_scan_task.apply_async(
                kwargs={
                    "tenant_id": request.tenant_id,
                    "scan_id": str(scan.id),
                    "provider_id": str(scan.provider_id),
                    # Disabled for now
                    # checks_to_execute=scan.scanner_args.get("checks_to_execute"),
                },
                link=perform_scan_summary_task.si(
                    tenant_id=request.tenant_id,
                    scan_id=str(scan.id),
                ),
            )

        scan.task_id = task.id
        scan.save(update_fields=["task_id"])

        prowler_task = Task.objects.get(id=task.id)
        self.response_serializer_class = TaskSerializer
        output_serializer = self.get_serializer(prowler_task)

        return Response(
            data=output_serializer.data,
            status=status.HTTP_202_ACCEPTED,
            headers={
                "Content-Location": reverse(
                    "task-detail", kwargs={"pk": prowler_task.id}
                )
            },
        )


@extend_schema_view(
    list=extend_schema(
        tags=["Task"],
        summary="List all tasks",
        description="Retrieve a list of all tasks with options for filtering by name, state, and other criteria.",
    ),
    retrieve=extend_schema(
        tags=["Task"],
        summary="Retrieve data from a specific task",
        description="Fetch detailed information about a specific task by its ID.",
    ),
    destroy=extend_schema(
        tags=["Task"],
        summary="Revoke a task",
        description="Try to revoke a task using its ID. Only tasks that are not yet in progress can be revoked.",
        responses={202: OpenApiResponse(response=TaskSerializer)},
    ),
)
class TaskViewSet(BaseRLSViewSet):
    queryset = Task.objects.all()
    serializer_class = TaskSerializer
    http_method_names = ["get", "delete"]
    filterset_class = TaskFilter
    search_fields = ["name"]
    ordering = ["-inserted_at"]
    ordering_fields = ["inserted_at", "completed_at", "name", "state"]
    required_permissions = []
    permission_classes = BaseRLSViewSet.permission_classes + [HasPermissions]

    def get_queryset(self):
        user = self.request.user
        user_roles = user.roles.all()
        if DISABLE_RBAC or getattr(
            user_roles[0], Permissions.UNLIMITED_VISIBILITY.value, False
        ):
            # User has unlimited visibility, return all tasks
            return Task.objects.annotate(
                name=F("task_runner_task__task_name"),
                state=F("task_runner_task__status"),
            )

        # User lacks permission, filter tasks based on provider groups associated with the role
        provider_groups = user_roles[0].provider_groups.all()
        providers = Provider.objects.filter(
            provider_groups__in=provider_groups
        ).distinct()
        scans = Scan.objects.filter(provider__in=providers).distinct()
        return Task.objects.filter(scan__in=scans).distinct()

    def destroy(self, request, *args, pk=None, **kwargs):
        task = get_object_or_404(Task, pk=pk)
        if task.task_runner_task.status not in ["PENDING", "RECEIVED"]:
            serializer = TaskSerializer(task)
            return Response(
                data={
                    "detail": f"Task cannot be revoked. Status: '{serializer.data.get('state')}'"
                },
                status=status.HTTP_400_BAD_REQUEST,
                headers={
                    "Content-Location": reverse("task-detail", kwargs={"pk": task.id})
                },
            )

        task_instance = AsyncResult(pk)
        task_instance.revoke()
        task.refresh_from_db()
        serializer = TaskSerializer(task)
        return Response(
            data=serializer.data,
            status=status.HTTP_202_ACCEPTED,
            headers={
                "Content-Location": reverse("task-detail", kwargs={"pk": task.id})
            },
        )


@extend_schema_view(
    list=extend_schema(
        tags=["Resource"],
        summary="List all resources",
        description="Retrieve a list of all resources with options for filtering by various criteria. Resources are "
        "objects that are discovered by Prowler. They can be anything from a single host to a whole VPC.",
    ),
    retrieve=extend_schema(
        tags=["Resource"],
        summary="Retrieve data for a resource",
        description="Fetch detailed information about a specific resource by their ID. A Resource is an object that "
        "is discovered by Prowler. It can be anything from a single host to a whole VPC.",
    ),
)
@method_decorator(CACHE_DECORATOR, name="list")
@method_decorator(CACHE_DECORATOR, name="retrieve")
class ResourceViewSet(BaseRLSViewSet):
    queryset = Resource.objects.all()
    serializer_class = ResourceSerializer
    http_method_names = ["get"]
    filterset_class = ResourceFilter
    ordering = ["-inserted_at"]
    ordering_fields = [
        "provider_uid",
        "uid",
        "name",
        "region",
        "service",
        "type",
        "inserted_at",
        "updated_at",
    ]
    required_permissions = []
    permission_classes = BaseRLSViewSet.permission_classes + [HasPermissions]

    def initial(self, request, *args, **kwargs):
        """
        Sets required_permissions before permissions are checked.
        """
        self.required_permissions = ResourceViewSet.required_permissions
        super().initial(request, *args, **kwargs)

    def get_queryset(self):
        user = self.request.user
        user_roles = user.roles.all()
        if DISABLE_RBAC or getattr(
            user_roles[0], Permissions.UNLIMITED_VISIBILITY.value, False
        ):
            # User has unlimited visibility, return all scans
            queryset = Resource.objects.all()
        else:
            # User lacks permission, filter providers based on provider groups associated with the role
            provider_groups = user_roles[0].provider_groups.all()
            providers = Provider.objects.filter(
                provider_groups__in=provider_groups
            ).distinct()
            queryset = Resource.objects.filter(provider__in=providers).distinct()

        search_value = self.request.query_params.get("filter[search]", None)
        if search_value:
            # Django's ORM will build a LEFT JOIN and OUTER JOIN on the "through" table, resulting in duplicates
            # The duplicates then require a `distinct` query
            search_query = SearchQuery(
                search_value, config="simple", search_type="plain"
            )
            queryset = queryset.filter(
                Q(tags__key=search_value)
                | Q(tags__value=search_value)
                | Q(tags__text_search=search_query)
                | Q(tags__key__contains=search_value)
                | Q(tags__value__contains=search_value)
                | Q(uid=search_value)
                | Q(name=search_value)
                | Q(region=search_value)
                | Q(service=search_value)
                | Q(type=search_value)
                | Q(text_search=search_query)
                | Q(uid__contains=search_value)
                | Q(name__contains=search_value)
                | Q(region__contains=search_value)
                | Q(service__contains=search_value)
                | Q(type__contains=search_value)
            ).distinct()

        return queryset


@extend_schema_view(
    list=extend_schema(
        tags=["Finding"],
        summary="List all findings",
        description="Retrieve a list of all findings with options for filtering by various criteria.",
    ),
    retrieve=extend_schema(
        tags=["Finding"],
        summary="Retrieve data from a specific finding",
        description="Fetch detailed information about a specific finding by its ID.",
    ),
    findings_services_regions=extend_schema(
        tags=["Finding"],
        summary="Retrieve the services and regions that are impacted by findings",
        description="Fetch services and regions affected in findings.",
        responses={201: OpenApiResponse(response=MembershipSerializer)},
        filters=True,
    ),
)
@method_decorator(CACHE_DECORATOR, name="list")
@method_decorator(CACHE_DECORATOR, name="retrieve")
class FindingViewSet(BaseRLSViewSet):
    queryset = Finding.objects.all()
    serializer_class = FindingSerializer
    prefetch_for_includes = {
        "__all__": [],
        "resources": [
            Prefetch("resources", queryset=Resource.objects.select_related("findings"))
        ],
        "scan": [Prefetch("scan", queryset=Scan.objects.select_related("findings"))],
    }
    http_method_names = ["get"]
    filterset_class = FindingFilter
    ordering = ["-id"]
    ordering_fields = [
        "id",
        "status",
        "severity",
        "check_id",
        "inserted_at",
        "updated_at",
    ]
    required_permissions = []
    permission_classes = BaseRLSViewSet.permission_classes + [HasPermissions]

    def initial(self, request, *args, **kwargs):
        """
        Sets required_permissions before permissions are checked.
        """
        self.required_permissions = ResourceViewSet.required_permissions
        super().initial(request, *args, **kwargs)

    def get_serializer_class(self):
        if self.action == "findings_services_regions":
            return FindingDynamicFilterSerializer

        return super().get_serializer_class()

    def get_queryset(self):
        user = self.request.user
        user_roles = user.roles.all()
        if DISABLE_RBAC or getattr(
            user_roles[0], Permissions.UNLIMITED_VISIBILITY.value, False
        ):
            # User has unlimited visibility, return all scans
            queryset = Finding.objects.all()
        else:
            # User lacks permission, filter providers based on provider groups associated with the role
            provider_groups = user_roles[0].provider_groups.all()
            providers = Provider.objects.filter(
                provider_groups__in=provider_groups
            ).distinct()
            scans = Scan.objects.filter(provider__in=providers).distinct()
            queryset = Finding.objects.filter(scan__in=scans).distinct()

        search_value = self.request.query_params.get("filter[search]", None)
        if search_value:
            # Django's ORM will build a LEFT JOIN and OUTER JOIN on any "through" tables, resulting in duplicates
            # The duplicates then require a `distinct` query
            search_query = SearchQuery(
                search_value, config="simple", search_type="plain"
            )
            queryset = queryset.filter(
                Q(impact_extended__contains=search_value)
                | Q(status_extended__contains=search_value)
                | Q(check_id=search_value)
                | Q(check_id__icontains=search_value)
                | Q(text_search=search_query)
                | Q(resources__uid=search_value)
                | Q(resources__name=search_value)
                | Q(resources__region=search_value)
                | Q(resources__service=search_value)
                | Q(resources__type=search_value)
                | Q(resources__uid__contains=search_value)
                | Q(resources__name__contains=search_value)
                | Q(resources__region__contains=search_value)
                | Q(resources__service__contains=search_value)
                | Q(resources__tags__text_search=search_query)
                | Q(resources__text_search=search_query)
            ).distinct()

        return queryset

<<<<<<< HEAD
    def inserted_at_to_uuidv7(self, inserted_at):
        if inserted_at is None:
            return None
        return datetime_to_uuid7(inserted_at)
=======
    @action(detail=False, methods=["get"], url_name="findings_services_regions")
    def findings_services_regions(self, request):
        queryset = self.get_queryset()
        filtered_queryset = self.filter_queryset(queryset)

        result = filtered_queryset.aggregate(
            services=ArrayAgg("resources__service", flat=True, distinct=True),
            regions=ArrayAgg("resources__region", flat=True, distinct=True),
        )
        if result["services"] is None:
            result["services"] = []
        if result["regions"] is None:
            result["regions"] = []

        serializer = self.get_serializer(
            data=result,
        )
        serializer.is_valid(raise_exception=True)

        return Response(data=serializer.data, status=status.HTTP_200_OK)
>>>>>>> 58723ae5


@extend_schema_view(
    list=extend_schema(
        tags=["Provider"],
        summary="List all secrets",
        description="Retrieve a list of all secrets with options for filtering by various criteria.",
    ),
    retrieve=extend_schema(
        tags=["Provider"],
        summary="Retrieve data from a secret",
        description="Fetch detailed information about a specific secret by their ID.",
    ),
    create=extend_schema(
        tags=["Provider"],
        summary="Create a new secret",
        description="Add a new secret to the system by providing the required secret details.",
    ),
    partial_update=extend_schema(
        tags=["Provider"],
        summary="Partially update a secret",
        description="Update certain fields of an existing secret's information without affecting other fields.",
    ),
    destroy=extend_schema(
        tags=["Provider"],
        summary="Delete a secret",
        description="Remove a secret from the system by their ID.",
    ),
)
@method_decorator(CACHE_DECORATOR, name="list")
@method_decorator(CACHE_DECORATOR, name="retrieve")
class ProviderSecretViewSet(BaseRLSViewSet):
    queryset = ProviderSecret.objects.all()
    serializer_class = ProviderSecretSerializer
    filterset_class = ProviderSecretFilter
    http_method_names = ["get", "post", "patch", "delete"]
    search_fields = ["name"]
    ordering = ["-inserted_at"]
    ordering_fields = [
        "name",
        "inserted_at",
        "updated_at",
    ]

    def get_queryset(self):
        return ProviderSecret.objects.all()

    def get_serializer_class(self):
        if self.action == "create":
            return ProviderSecretCreateSerializer
        elif self.action == "partial_update":
            return ProviderSecretUpdateSerializer
        return super().get_serializer_class()


@extend_schema_view(
    list=extend_schema(
        tags=["Invitation"],
        summary="List all invitations",
        description="Retrieve a list of all tenant invitations with options for filtering by various criteria.",
    ),
    retrieve=extend_schema(
        tags=["Invitation"],
        summary="Retrieve data from a tenant invitation",
        description="Fetch detailed information about a specific invitation by its ID.",
    ),
    create=extend_schema(
        tags=["Invitation"],
        summary="Invite a user to a tenant",
        description="Add a new tenant invitation to the system by providing the required invitation details. The "
        "invited user will have to accept the invitations or create an account using the given code.",
    ),
    partial_update=extend_schema(
        tags=["Invitation"],
        summary="Partially update a tenant invitation",
        description="Update certain fields of an existing tenant invitation's information without affecting other "
        "fields.",
    ),
    destroy=extend_schema(
        tags=["Invitation"],
        summary="Revoke a tenant invitation",
        description="Revoke a tenant invitation from the system by their ID.",
    ),
)
@method_decorator(CACHE_DECORATOR, name="list")
@method_decorator(CACHE_DECORATOR, name="retrieve")
class InvitationViewSet(BaseRLSViewSet):
    queryset = Invitation.objects.all()
    serializer_class = InvitationSerializer
    filterset_class = InvitationFilter
    http_method_names = ["get", "post", "patch", "delete"]
    search_fields = ["email"]
    ordering = ["-inserted_at"]
    ordering_fields = [
        "inserted_at",
        "updated_at",
        "expires_at",
        "state",
        "inviter",
    ]
    required_permissions = [Permissions.MANAGE_ACCOUNT]
    permission_classes = BaseRLSViewSet.permission_classes + [HasPermissions]

    def get_queryset(self):
        return Invitation.objects.all()

    def get_serializer_class(self):
        if self.action == "create":
            return InvitationCreateSerializer
        elif self.action == "partial_update":
            return InvitationUpdateSerializer
        return super().get_serializer_class()

    def create(self, request, *args, **kwargs):
        serializer = self.get_serializer(
            data=request.data,
            context={"tenant_id": self.request.tenant_id, "request": request},
        )
        serializer.is_valid(raise_exception=True)
        serializer.save()
        return Response(data=serializer.data, status=status.HTTP_201_CREATED)

    def partial_update(self, request, *args, **kwargs):
        instance = self.get_object()
        if instance.state != Invitation.State.PENDING:
            raise ValidationError(detail="This invitation cannot be updated.")
        serializer = self.get_serializer(
            instance,
            data=request.data,
            partial=True,
            context={"tenant_id": self.request.tenant_id, "request": request},
        )
        serializer.is_valid(raise_exception=True)
        serializer.save()
        return Response(data=serializer.data, status=status.HTTP_200_OK)

    def destroy(self, request, *args, **kwargs):
        instance = self.get_object()
        if instance.state != Invitation.State.PENDING:
            raise ValidationError(detail="This invitation cannot be revoked.")
        instance.state = Invitation.State.REVOKED
        instance.save()
        return Response(status=status.HTTP_204_NO_CONTENT)


class InvitationAcceptViewSet(BaseRLSViewSet):
    queryset = Invitation.objects.all()
    serializer_class = InvitationAcceptSerializer
    http_method_names = ["post"]

    def get_queryset(self):
        return Invitation.objects.all()

    def get_serializer_class(self):
        if hasattr(self, "response_serializer_class"):
            return self.response_serializer_class
        return InvitationAcceptSerializer

    @extend_schema(exclude=True)
    def create(self, request, *args, **kwargs):
        raise MethodNotAllowed(method="POST")

    @extend_schema(
        tags=["Invitation"],
        summary="Accept an invitation",
        description="Accept an invitation to an existing tenant. This invitation cannot be expired and the emails must "
        "match.",
        responses={201: OpenApiResponse(response=MembershipSerializer)},
    )
    @action(detail=False, methods=["post"], url_name="accept")
    def accept(self, request):
        serializer = self.get_serializer(
            data=request.data,
            context=self.get_serializer_context(),
        )
        serializer.is_valid(raise_exception=True)
        invitation_token = serializer.validated_data["invitation_token"]
        user_email = request.user.email

        invitation = validate_invitation(
            invitation_token, user_email, raise_not_found=True
        )

        # Proceed with accepting the invitation
        user = User.objects.using(MainRouter.admin_db).get(email=user_email)
        membership = Membership.objects.using(MainRouter.admin_db).create(
            user=user,
            tenant=invitation.tenant,
        )
        # TODO: Add roles to output relationships
        user_role = []
        for role in invitation.roles.all():
            user_role.append(
                UserRoleRelationship.objects.using(MainRouter.admin_db).create(
                    user=user, role=role, tenant=invitation.tenant
                )
            )
        invitation.state = Invitation.State.ACCEPTED
        invitation.save(using=MainRouter.admin_db)

        self.response_serializer_class = MembershipSerializer
        membership_serializer = self.get_serializer(membership)
        return Response(data=membership_serializer.data, status=status.HTTP_201_CREATED)


@extend_schema(tags=["Role"])
@extend_schema_view(
    list=extend_schema(
        tags=["Role"],
        summary="List all roles",
        description="Retrieve a list of all roles with options for filtering by various criteria.",
    ),
    retrieve=extend_schema(
        tags=["Role"],
        summary="Retrieve data from a role",
        description="Fetch detailed information about a specific role by their ID.",
    ),
    create=extend_schema(
        tags=["Role"],
        summary="Create a new role",
        description="Add a new role to the system by providing the required role details.",
    ),
    partial_update=extend_schema(
        tags=["Role"],
        summary="Partially update a role",
        description="Update certain fields of an existing role's information without affecting other fields.",
        responses={200: RoleSerializer},
    ),
    destroy=extend_schema(
        tags=["Role"],
        summary="Delete a role",
        description="Remove a role from the system by their ID.",
    ),
)
class RoleViewSet(BaseRLSViewSet):
    queryset = Role.objects.all()
    serializer_class = RoleSerializer
    filterset_class = RoleFilter
    http_method_names = ["get", "post", "patch", "delete"]
    ordering = ["inserted_at"]
    required_permissions = [Permissions.MANAGE_ACCOUNT]
    permission_classes = BaseRLSViewSet.permission_classes + [HasPermissions]

    def get_queryset(self):
        return Role.objects.all()

    def get_serializer_class(self):
        if self.action == "create":
            return RoleCreateSerializer
        elif self.action == "partial_update":
            return RoleUpdateSerializer
        return super().get_serializer_class()

    def partial_update(self, request, *args, **kwargs):
        user = request.user
        user_role = user.roles.all().first()
        # If the user is the owner of the role, the manage_account field is not editable
        if user_role and kwargs["pk"] == str(user_role.id):
            request.data["manage_account"] = str(user_role.manage_account).lower()
        return super().partial_update(request, *args, **kwargs)


@extend_schema_view(
    create=extend_schema(
        tags=["Role"],
        summary="Create a new role-provider_groups relationship",
        description="Add a new role-provider_groups relationship to the system by providing the required role-provider_groups details.",
        responses={
            204: OpenApiResponse(description="Relationship created successfully"),
            400: OpenApiResponse(
                description="Bad request (e.g., relationship already exists)"
            ),
        },
    ),
    partial_update=extend_schema(
        tags=["Role"],
        summary="Partially update a role-provider_groups relationship",
        description="Update the role-provider_groups relationship information without affecting other fields.",
        responses={
            204: OpenApiResponse(
                response=None, description="Relationship updated successfully"
            )
        },
    ),
    destroy=extend_schema(
        tags=["Role"],
        summary="Delete a role-provider_groups relationship",
        description="Remove the role-provider_groups relationship from the system by their ID.",
        responses={
            204: OpenApiResponse(
                response=None, description="Relationship deleted successfully"
            )
        },
    ),
)
class RoleProviderGroupRelationshipView(RelationshipView, BaseRLSViewSet):
    queryset = Role.objects.all()
    serializer_class = RoleProviderGroupRelationshipSerializer
    resource_name = "provider_groups"
    http_method_names = ["post", "patch", "delete"]
    schema = RelationshipViewSchema()

    def get_queryset(self):
        return Role.objects.all()

    def create(self, request, *args, **kwargs):
        role = self.get_object()

        provider_group_ids = [item["id"] for item in request.data]
        existing_relationships = RoleProviderGroupRelationship.objects.filter(
            role=role, provider_group_id__in=provider_group_ids
        )

        if existing_relationships.exists():
            return Response(
                {
                    "detail": "One or more provider groups are already associated with the role."
                },
                status=status.HTTP_400_BAD_REQUEST,
            )

        serializer = self.get_serializer(
            data={"provider_groups": request.data},
            context={
                "role": role,
                "tenant_id": self.request.tenant_id,
                "request": request,
            },
        )
        serializer.is_valid(raise_exception=True)
        serializer.save()

        return Response(status=status.HTTP_204_NO_CONTENT)

    def partial_update(self, request, *args, **kwargs):
        role = self.get_object()
        serializer = self.get_serializer(
            instance=role,
            data={"provider_groups": request.data},
            context={"tenant_id": self.request.tenant_id, "request": request},
        )
        serializer.is_valid(raise_exception=True)
        serializer.save()
        return Response(status=status.HTTP_204_NO_CONTENT)

    def destroy(self, request, *args, **kwargs):
        role = self.get_object()
        role.provider_groups.clear()

        return Response(status=status.HTTP_204_NO_CONTENT)


@extend_schema_view(
    list=extend_schema(
        tags=["Compliance Overview"],
        summary="List compliance overviews for a scan",
        description="Retrieve an overview of all the compliance in a given scan. If no region filters are provided, the"
        " region with the most fails will be returned by default.",
        parameters=[
            OpenApiParameter(
                name="filter[scan_id]",
                required=True,
                type=OpenApiTypes.UUID,
                location=OpenApiParameter.QUERY,
                description="Related scan ID.",
            ),
        ],
    ),
    retrieve=extend_schema(
        tags=["Compliance Overview"],
        summary="Retrieve data from a specific compliance overview",
        description="Fetch detailed information about a specific compliance overview by its ID, including detailed "
        "requirement information and check's status.",
    ),
)
@method_decorator(CACHE_DECORATOR, name="list")
@method_decorator(CACHE_DECORATOR, name="retrieve")
class ComplianceOverviewViewSet(BaseRLSViewSet):
    pagination_class = ComplianceOverviewPagination
    queryset = ComplianceOverview.objects.all()
    serializer_class = ComplianceOverviewSerializer
    filterset_class = ComplianceOverviewFilter
    http_method_names = ["get"]
    search_fields = ["compliance_id"]
    ordering = ["compliance_id"]
    ordering_fields = ["inserted_at", "compliance_id", "framework", "region"]

    def get_queryset(self):
        if self.action == "retrieve":
            return ComplianceOverview.objects.all()

        base_queryset = self.filter_queryset(ComplianceOverview.objects.all())

        max_failed_ids = (
            base_queryset.filter(compliance_id=OuterRef("compliance_id"))
            .order_by("-requirements_failed")
            .values("id")[:1]
        )

        queryset = base_queryset.filter(id__in=Subquery(max_failed_ids)).order_by(
            "compliance_id"
        )

        return queryset

    def get_serializer_class(self):
        if self.action == "retrieve":
            return ComplianceOverviewFullSerializer
        return super().get_serializer_class()

    def list(self, request, *args, **kwargs):
        if not request.query_params.get("filter[scan_id]"):
            raise ValidationError(
                [
                    {
                        "detail": "This query parameter is required.",
                        "status": 400,
                        "source": {"pointer": "filter[scan_id]"},
                        "code": "required",
                    }
                ]
            )
        return super().list(request, *args, **kwargs)


@extend_schema(tags=["Overview"])
@extend_schema_view(
    providers=extend_schema(
        summary="Get aggregated provider data",
        description=(
            "Retrieve an aggregated overview of findings and resources grouped by providers. "
            "The response includes the count of passed, failed, and manual findings, along with "
            "the total number of resources managed by each provider. Only the latest findings for "
            "each provider are considered in the aggregation to ensure accurate and up-to-date insights."
        ),
    ),
    findings=extend_schema(
        summary="Get aggregated findings data",
        description=(
            "Fetch aggregated findings data across all providers, grouped by various metrics such as "
            "passed, failed, muted, and total findings. This endpoint calculates summary statistics "
            "based on the latest scans for each provider and applies any provided filters, such as "
            "region, provider type, and scan date."
        ),
        filters=True,
    ),
    findings_severity=extend_schema(
        summary="Get findings data by severity",
        description=(
            "Retrieve an aggregated summary of findings grouped by severity levels, such as low, medium, "
            "high, and critical. The response includes the total count of findings for each severity, "
            "considering only the latest scans for each provider. Additional filters can be applied to "
            "narrow down results by region, provider type, or other attributes."
        ),
        filters=True,
    ),
)
@method_decorator(CACHE_DECORATOR, name="list")
class OverviewViewSet(BaseRLSViewSet):
    queryset = ComplianceOverview.objects.all()
    http_method_names = ["get"]
    ordering = ["-id"]

    def get_queryset(self):
        if self.action == "providers":
            return Finding.objects.all()
        elif self.action == "findings":
            return ScanSummary.objects.all()
        elif self.action == "findings_severity":
            return ScanSummary.objects.all()
        else:
            return super().get_queryset()

    def get_serializer_class(self):
        if self.action == "providers":
            return OverviewProviderSerializer
        elif self.action == "findings":
            return OverviewFindingSerializer
        elif self.action == "findings_severity":
            return OverviewSeveritySerializer
        return super().get_serializer_class()

    def get_filterset_class(self):
        if self.action == "providers":
            return None
        elif self.action in ["findings", "findings_severity"]:
            return ScanSummaryFilter
        return None

    @extend_schema(exclude=True)
    def list(self, request, *args, **kwargs):
        raise MethodNotAllowed(method="GET")

    @extend_schema(exclude=True)
    def retrieve(self, request, *args, **kwargs):
        raise MethodNotAllowed(method="GET")

    @action(detail=False, methods=["get"], url_name="providers")
    def providers(self, request):
        # Subquery to get the most recent finding for each uid
        latest_finding_ids = (
            Finding.objects.filter(
                uid=OuterRef("uid"), scan__provider=OuterRef("scan__provider")
            )
            .order_by("-id")  # Most recent by id
            .values("id")[:1]
        )

        # Filter findings to only include the most recent for each uid
        recent_findings = Finding.objects.filter(id__in=Subquery(latest_finding_ids))

        # Aggregate findings by provider
        findings_aggregated = (
            recent_findings.values("scan__provider__provider")
            .annotate(
                findings_passed=Count("id", filter=Q(status=StatusChoices.PASS.value)),
                findings_failed=Count("id", filter=Q(status=StatusChoices.FAIL.value)),
                findings_manual=Count(
                    "id", filter=Q(status=StatusChoices.MANUAL.value)
                ),
                total_findings=Count("id"),
            )
            .order_by("-findings_failed")
        )

        # Aggregate total resources by provider
        resources_aggregated = Resource.objects.values("provider__provider").annotate(
            total_resources=Count("id")
        )

        # Combine findings and resources data
        overview = []
        for findings in findings_aggregated:
            provider = findings["scan__provider__provider"]
            total_resources = next(
                (
                    res["total_resources"]
                    for res in resources_aggregated
                    if res["provider__provider"] == provider
                ),
                0,
            )
            overview.append(
                {
                    "provider": provider,
                    "total_resources": total_resources,
                    "total_findings": findings["total_findings"],
                    "findings_passed": findings["findings_passed"],
                    "findings_failed": findings["findings_failed"],
                    "findings_manual": findings["findings_manual"],
                }
            )

        serializer = OverviewProviderSerializer(overview, many=True)

        return Response(serializer.data, status=status.HTTP_200_OK)

    @action(detail=False, methods=["get"], url_name="findings")
    def findings(self, request):
        queryset = self.get_queryset()
        filtered_queryset = self.filter_queryset(queryset)

        latest_scan_subquery = (
            Scan.objects.filter(
                state=StateChoices.COMPLETED, provider_id=OuterRef("scan__provider_id")
            )
            .order_by("-id")
            .values("id")[:1]
        )

        annotated_queryset = filtered_queryset.annotate(
            latest_scan_id=Subquery(latest_scan_subquery)
        )

        filtered_queryset = annotated_queryset.filter(scan_id=F("latest_scan_id"))

        aggregated_totals = filtered_queryset.aggregate(
            _pass=Sum("_pass") or 0,
            fail=Sum("fail") or 0,
            muted=Sum("muted") or 0,
            total=Sum("total") or 0,
            new=Sum("new") or 0,
            changed=Sum("changed") or 0,
            unchanged=Sum("unchanged") or 0,
            fail_new=Sum("fail_new") or 0,
            fail_changed=Sum("fail_changed") or 0,
            pass_new=Sum("pass_new") or 0,
            pass_changed=Sum("pass_changed") or 0,
            muted_new=Sum("muted_new") or 0,
            muted_changed=Sum("muted_changed") or 0,
        )

        for key in aggregated_totals:
            if aggregated_totals[key] is None:
                aggregated_totals[key] = 0

        serializer = self.get_serializer(aggregated_totals)
        return Response(serializer.data, status=status.HTTP_200_OK)

    @action(detail=False, methods=["get"], url_name="findings_severity")
    def findings_severity(self, request):
        queryset = self.get_queryset()
        filtered_queryset = self.filter_queryset(queryset)

        latest_scan_subquery = (
            Scan.objects.filter(
                state=StateChoices.COMPLETED, provider_id=OuterRef("scan__provider_id")
            )
            .order_by("-id")
            .values("id")[:1]
        )

        annotated_queryset = filtered_queryset.annotate(
            latest_scan_id=Subquery(latest_scan_subquery)
        )

        filtered_queryset = annotated_queryset.filter(scan_id=F("latest_scan_id"))

        severity_counts = (
            filtered_queryset.values("severity")
            .annotate(count=Sum("total"))
            .order_by("severity")
        )

        severity_data = {sev[0]: 0 for sev in SeverityChoices}

        for item in severity_counts:
            severity_data[item["severity"]] = item["count"]

        serializer = OverviewSeveritySerializer(severity_data)
        return Response(serializer.data, status=status.HTTP_200_OK)


@extend_schema(tags=["Schedule"])
@extend_schema_view(
    daily=extend_schema(
        summary="Create a daily schedule scan for a given provider",
        description="Schedules a daily scan for the specified provider. This endpoint creates a periodic task "
        "that will execute a scan every 24 hours.",
        request=ScheduleDailyCreateSerializer,
        responses={202: OpenApiResponse(response=TaskSerializer)},
    )
)
class ScheduleViewSet(BaseRLSViewSet):
    # TODO: change to Schedule when implemented
    queryset = Task.objects.none()
    http_method_names = ["post"]

    def get_queryset(self):
        return super().get_queryset()

    def get_serializer_class(self):
        if self.action == "daily":
            if hasattr(self, "response_serializer_class"):
                return self.response_serializer_class
            return ScheduleDailyCreateSerializer
        return super().get_serializer_class()

    @extend_schema(exclude=True)
    def create(self, request, *args, **kwargs):
        raise MethodNotAllowed(method="POST")

    @action(detail=False, methods=["post"], url_name="daily")
    def daily(self, request):
        serializer = self.get_serializer(data=request.data)
        serializer.is_valid(raise_exception=True)
        provider_id = serializer.validated_data["provider_id"]

        provider_instance = get_object_or_404(Provider, pk=provider_id)
        with transaction.atomic():
            task = schedule_provider_scan(provider_instance)

        prowler_task = Task.objects.get(id=task.id)
        self.response_serializer_class = TaskSerializer
        output_serializer = self.get_serializer(prowler_task)

        return Response(
            data=output_serializer.data,
            status=status.HTTP_202_ACCEPTED,
            headers={
                "Content-Location": reverse(
                    "task-detail", kwargs={"pk": prowler_task.id}
                )
            },
        )<|MERGE_RESOLUTION|>--- conflicted
+++ resolved
@@ -25,16 +25,11 @@
     PermissionDenied,
     ValidationError,
 )
-<<<<<<< HEAD
-from rest_framework.generics import get_object_or_404, GenericAPIView
+from rest_framework.generics import GenericAPIView, get_object_or_404
 from rest_framework_json_api.views import RelationshipView, Response
-from rest_framework_simplejwt.exceptions import InvalidToken
-from rest_framework_simplejwt.exceptions import TokenError
+from rest_framework_simplejwt.exceptions import InvalidToken, TokenError
 from rest_framework.permissions import SAFE_METHODS
-=======
-from rest_framework.generics import GenericAPIView, get_object_or_404
-from rest_framework_json_api.views import Response
-from rest_framework_simplejwt.exceptions import InvalidToken, TokenError
+
 from tasks.beat import schedule_provider_scan
 from tasks.tasks import (
     check_provider_connection_task,
@@ -42,7 +37,6 @@
     perform_scan_summary_task,
     perform_scan_task,
 )
->>>>>>> 58723ae5
 
 from api.base_views import BaseRLSViewSet, BaseTenantViewset, BaseUserViewset
 from api.db_router import MainRouter
@@ -60,44 +54,28 @@
     TaskFilter,
     TenantFilter,
     UserFilter,
-<<<<<<< HEAD
     RoleFilter,
-    ComplianceOverviewFilter,
 )
 from api.models import (
     StatusChoices,
     User,
     UserRoleRelationship,
-=======
-)
-from api.models import (
     ComplianceOverview,
     Finding,
     Invitation,
->>>>>>> 58723ae5
     Membership,
     Provider,
     ProviderGroup,
     ProviderGroupMembership,
     ProviderSecret,
+    Role,
+    RoleProviderGroupRelationship,
     Resource,
     Scan,
     ScanSummary,
     SeverityChoices,
     StateChoices,
-    StatusChoices,
     Task,
-<<<<<<< HEAD
-    Resource,
-    Finding,
-    ProviderSecret,
-    Invitation,
-    Role,
-    RoleProviderGroupRelationship,
-    ComplianceOverview,
-=======
-    User,
->>>>>>> 58723ae5
 )
 from api.pagination import ComplianceOverviewPagination
 from api.rbac.permissions import DISABLE_RBAC, HasPermissions, Permissions
@@ -105,14 +83,12 @@
 from api.utils import validate_invitation
 from api.uuid_utils import datetime_to_uuid7
 from api.v1.serializers import (
-<<<<<<< HEAD
     TokenSerializer,
     TokenRefreshSerializer,
     UserSerializer,
     UserCreateSerializer,
     UserUpdateSerializer,
     UserRoleRelationshipSerializer,
-=======
     ComplianceOverviewFullSerializer,
     ComplianceOverviewSerializer,
     FindingDynamicFilterSerializer,
@@ -121,7 +97,6 @@
     InvitationCreateSerializer,
     InvitationSerializer,
     InvitationUpdateSerializer,
->>>>>>> 58723ae5
     MembershipSerializer,
     OverviewFindingSerializer,
     OverviewProviderSerializer,
@@ -130,53 +105,24 @@
     ProviderGroupMembershipUpdateSerializer,
     ProviderGroupSerializer,
     ProviderGroupUpdateSerializer,
-<<<<<<< HEAD
-    ProviderGroupMembershipUpdateSerializer,
     RoleProviderGroupRelationshipSerializer,
-=======
-    ProviderSecretCreateSerializer,
-    ProviderSecretSerializer,
-    ProviderSecretUpdateSerializer,
->>>>>>> 58723ae5
     ProviderSerializer,
     ProviderUpdateSerializer,
+    TenantSerializer,
+    TaskSerializer,
+    ScanSerializer,
+    ScanCreateSerializer,
+    ScanUpdateSerializer,
     ResourceSerializer,
-    ScanCreateSerializer,
-    ScanSerializer,
-    ScanUpdateSerializer,
-<<<<<<< HEAD
-    ResourceSerializer,
-    FindingSerializer,
     ProviderSecretSerializer,
     ProviderSecretUpdateSerializer,
     ProviderSecretCreateSerializer,
-    InvitationSerializer,
-    InvitationCreateSerializer,
-    InvitationUpdateSerializer,
-    InvitationAcceptSerializer,
     RoleSerializer,
     RoleCreateSerializer,
     RoleUpdateSerializer,
-    ComplianceOverviewSerializer,
-    ComplianceOverviewFullSerializer,
-    OverviewProviderSerializer,
-)
-from tasks.beat import schedule_provider_scan
-from tasks.tasks import (
-    check_provider_connection_task,
-    delete_provider_task,
-    perform_scan_task,
-=======
     ScheduleDailyCreateSerializer,
-    TaskSerializer,
-    TenantSerializer,
-    TokenRefreshSerializer,
-    TokenSerializer,
-    UserCreateSerializer,
-    UserSerializer,
-    UserUpdateSerializer,
->>>>>>> 58723ae5
-)
+)
+
 
 CACHE_DECORATOR = cache_control(
     max_age=django_settings.CACHE_MAX_AGE,
@@ -1417,12 +1363,11 @@
 
         return queryset
 
-<<<<<<< HEAD
     def inserted_at_to_uuidv7(self, inserted_at):
         if inserted_at is None:
             return None
         return datetime_to_uuid7(inserted_at)
-=======
+
     @action(detail=False, methods=["get"], url_name="findings_services_regions")
     def findings_services_regions(self, request):
         queryset = self.get_queryset()
@@ -1443,7 +1388,6 @@
         serializer.is_valid(raise_exception=True)
 
         return Response(data=serializer.data, status=status.HTTP_200_OK)
->>>>>>> 58723ae5
 
 
 @extend_schema_view(
