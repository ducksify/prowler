--- conflicted
+++ resolved
@@ -6812,11 +6812,7 @@
                       type:
                         type: string
                         enum:
-<<<<<<< HEAD
-                        - provider-group
-=======
                         - provider-groups
->>>>>>> 58723ae5
                         title: Resource Type Name
                         description: The [type](https://jsonapi.org/format/#document-resource-object-identification)
                           member is used to describe resource objects that share common
@@ -6826,13 +6822,8 @@
                     - type
               required:
               - data
-<<<<<<< HEAD
-              description: A related resource object from type provider-group
-              title: provider-group
-=======
               description: A related resource object from type provider-groups
               title: provider-groups
->>>>>>> 58723ae5
               readOnly: true
           required:
           - secret
@@ -7989,28 +7980,7 @@
               type: string
               format: date-time
               readOnly: true
-<<<<<<< HEAD
             updated_at:
-=======
-            unique_resource_count:
-              type: integer
-              maximum: 2147483647
-              minimum: -2147483648
-            progress:
-              type: integer
-              maximum: 2147483647
-              minimum: -2147483648
-            duration:
-              type: integer
-              maximum: 2147483647
-              minimum: -2147483648
-              nullable: true
-            inserted_at:
-              type: string
-              format: date-time
-              readOnly: true
-            started_at:
->>>>>>> 58723ae5
               type: string
               format: date-time
               readOnly: true
@@ -8516,6 +8486,10 @@
               maximum: 2147483647
               minimum: -2147483648
               nullable: true
+            inserted_at:
+              type: string
+              format: date-time
+              readOnly: true
             started_at:
               type: string
               format: date-time
