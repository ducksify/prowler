#!/usr/bin/env bash

# Prowler - the handy cloud security tool (copyright 2019) by Toni de la Fuente
#
# Licensed under the Apache License, Version 2.0 (the "License"); you may not
# use this file except in compliance with the License. You may obtain a copy
# of the License at http://www.apache.org/licenses/LICENSE-2.0
#
# Unless required by applicable law or agreed to in writing, software distributed
# under the License is distributed on an "AS IS" BASIS, WITHOUT WARRANTIES OR
# CONDITIONS OF ANY KIND, either express or implied. See the License for the
# specific language governing permissions and limitations under the License.
CHECK_ID_extra741="7.41"
CHECK_TITLE_extra741="[extra741] Find secrets in EC2 User Data (Not Scored) (Not part of CIS benchmark)"
CHECK_SCORED_extra741="NOT_SCORED"
CHECK_TYPE_extra741="EXTRA"
CHECK_ALTERNATE_check741="extra741"

extra741(){
  SECRETS_TEMP_FOLDER="$PROWLER_DIR/secrets-$ACCOUNT_NUM"
  if [[ ! -d $SECRETS_TEMP_FOLDER ]]; then 
    # this folder is deleted once this check is finished
    mkdir $SECRETS_TEMP_FOLDER
  fi 

  textInfo "Looking for secrets in EC2 User Data in instances across all regions... (max 100 instances per region use -m to increase it)  "
  for regx in $REGIONS; do
    LIST_OF_EC2_INSTANCES=$($AWSCLI ec2 describe-instances $PROFILE_OPT --region $regx --query Reservations[*].Instances[*].InstanceId --output text --max-items $MAXITEMS | grep -v None)
    if [[ $LIST_OF_EC2_INSTANCES ]];then
      for instance in $LIST_OF_EC2_INSTANCES; do
<<<<<<< HEAD
        USERDATA=$($AWSCLI ec2 describe-instance-attribute --attribute userData --query UserData.Value $PROFILE_OPT --region $regx --instance-id $instance --output text)
        if [[ "$USERDATA" != "None" ]]; then
          USERDATA_FILE=$instance-userdata.decoded
          echo "$USERDATA" | decode_report > $USERDATA_FILE
          FILE_FORMAT=$(file -b $USERDATA_FILE)
          if [[ $(echo "$FILE_FORMAT" | grep -i gzip) ]]; then
            mv $USERDATA_FILE $USERDATA_FILE.gz ; gunzip $USERDATA_FILE.gz
            #FINDINGS=$(grep '[A-Za-z0-9]\{20,40\}' $USERDATA_FILE | grep -i -e key -e secret -e token -e pass - |wc -l|tr -d '\ ')
            #FINDINGS=$(grep -i -e key -e secret -e token -e pass $USERDATA_FILE |wc -l|tr -d '\ ')
            # This finds ftp or http URLs with credentials and common keywords
            FINDINGS=$(egrep -i '[[:alpha:]]*://[[:alnum:]]*:[[:alnum:]]*@.*/|secret|token|pass' $USERDATA_FILE |wc -l|tr -d '\ ')
            if [[ $FINDINGS -eq 0 ]]; then
              textPass "$regx: No keys found" "$instance" "$regx"
              rm -f $USERDATA_FILE.gz
            else
                textFail "$regx: Found $FINDINGS keys! Check file $USERDATA_FILE" "$instance" "$regx"
            fi
          else
            #FINDINGS=$(grep '[A-Za-z0-9]\{20,40\}' $USERDATA_FILE | grep -i -e key -e secret -e token -e pass - |wc -l|tr -d '\ ')
            #FINDINGS=$(grep -i -e key -e secret -e token -e pass $USERDATA_FILE |wc -l|tr -d '\ ')
            # This finds ftp or http URLs with credentials and common keywords
            FINDINGS=$(egrep -i '[[:alpha:]]*://[[:alnum:]]*:[[:alnum:]]*@.*/|secret|token|pass' $USERDATA_FILE |wc -l|tr -d '\ ')
            if [[ $FINDINGS -eq "0" ]]; then
              textPass "$regx: No keys found" "$instance" "$regx"
              # delete file if nothing interesting is there
              rm -f $USERDATA_FILE
            else
              textFail "$regx: Found $FINDINGS keys! Check file $USERDATA_FILE" "$instance" "$regx"
            fi
          fi
        else
          textPass "$regx: Instance nothing found" "$instance" "$regx"
=======
        EC2_USERDATA_FILE="$SECRETS_TEMP_FOLDER/extra741-$instance-userData.decoded"
        EC2_USERDATA=$($AWSCLI ec2 describe-instance-attribute --attribute userData $PROFILE_OPT --region $regx --instance-id $instance --query UserData.Value --output text| grep -v ^None | decode_report > $EC2_USERDATA_FILE)
        if [ -s $EC2_USERDATA_FILE ];then
          FILE_FORMAT_ASCII=$(file -b $EC2_USERDATA_FILE|grep ASCII)
          # This finds ftp or http URLs with credentials and common keywords
          # FINDINGS=$(egrep -i '[[:alpha:]]*://[[:alnum:]]*:[[:alnum:]]*@.*/|key|secret|token|pass' $EC2_USERDATA_FILE |wc -l|tr -d '\ ')
          # New implementation using https://github.com/Yelp/detect-secrets
          if [[ $FILE_FORMAT_ASCII ]]; then
          FINDINGS=$(secretsDetector file $EC2_USERDATA_FILE)
            if [[ $FINDINGS -eq 0 ]]; then
              textPass "$regx: No secrets found in $instance" "$regx"
              # delete file if nothing interesting is there
              rm -f $EC2_USERDATA_FILE
            else
              textFail "$regx: Potential secret found in $instance" "$regx"
              # delete file to not leave trace, user must look at the instance User Data
              rm -f $EC2_USERDATA_FILE
            fi
          else
            mv $EC2_USERDATA_FILE $EC2_USERDATA_FILE.gz ; gunzip $EC2_USERDATA_FILE.gz
            FINDINGS=$(secretsDetector file $EC2_USERDATA_FILE)
            if [[ $FINDINGS -eq 0 ]]; then
              textPass "$regx: No secrets found in $instance User Data" "$regx"
              rm -f $EC2_USERDATA_FILE
            else
              textFail "$regx: Potential secret found in $instance" "$regx"
            fi
          fi
        else 
          textPass "$regx: No secrets found in $instance User Data or it is empty" "$regx"
>>>>>>> 2ed33785
        fi
      done
    else
      textInfo "$regx: No EC2 instances found" "$regx"
    fi
  done
  rm -rf $SECRETS_TEMP_FOLDER
}<|MERGE_RESOLUTION|>--- conflicted
+++ resolved
@@ -28,7 +28,6 @@
     LIST_OF_EC2_INSTANCES=$($AWSCLI ec2 describe-instances $PROFILE_OPT --region $regx --query Reservations[*].Instances[*].InstanceId --output text --max-items $MAXITEMS | grep -v None)
     if [[ $LIST_OF_EC2_INSTANCES ]];then
       for instance in $LIST_OF_EC2_INSTANCES; do
-<<<<<<< HEAD
         USERDATA=$($AWSCLI ec2 describe-instance-attribute --attribute userData --query UserData.Value $PROFILE_OPT --region $regx --instance-id $instance --output text)
         if [[ "$USERDATA" != "None" ]]; then
           USERDATA_FILE=$instance-userdata.decoded
@@ -61,38 +60,6 @@
           fi
         else
           textPass "$regx: Instance nothing found" "$instance" "$regx"
-=======
-        EC2_USERDATA_FILE="$SECRETS_TEMP_FOLDER/extra741-$instance-userData.decoded"
-        EC2_USERDATA=$($AWSCLI ec2 describe-instance-attribute --attribute userData $PROFILE_OPT --region $regx --instance-id $instance --query UserData.Value --output text| grep -v ^None | decode_report > $EC2_USERDATA_FILE)
-        if [ -s $EC2_USERDATA_FILE ];then
-          FILE_FORMAT_ASCII=$(file -b $EC2_USERDATA_FILE|grep ASCII)
-          # This finds ftp or http URLs with credentials and common keywords
-          # FINDINGS=$(egrep -i '[[:alpha:]]*://[[:alnum:]]*:[[:alnum:]]*@.*/|key|secret|token|pass' $EC2_USERDATA_FILE |wc -l|tr -d '\ ')
-          # New implementation using https://github.com/Yelp/detect-secrets
-          if [[ $FILE_FORMAT_ASCII ]]; then
-          FINDINGS=$(secretsDetector file $EC2_USERDATA_FILE)
-            if [[ $FINDINGS -eq 0 ]]; then
-              textPass "$regx: No secrets found in $instance" "$regx"
-              # delete file if nothing interesting is there
-              rm -f $EC2_USERDATA_FILE
-            else
-              textFail "$regx: Potential secret found in $instance" "$regx"
-              # delete file to not leave trace, user must look at the instance User Data
-              rm -f $EC2_USERDATA_FILE
-            fi
-          else
-            mv $EC2_USERDATA_FILE $EC2_USERDATA_FILE.gz ; gunzip $EC2_USERDATA_FILE.gz
-            FINDINGS=$(secretsDetector file $EC2_USERDATA_FILE)
-            if [[ $FINDINGS -eq 0 ]]; then
-              textPass "$regx: No secrets found in $instance User Data" "$regx"
-              rm -f $EC2_USERDATA_FILE
-            else
-              textFail "$regx: Potential secret found in $instance" "$regx"
-            fi
-          fi
-        else 
-          textPass "$regx: No secrets found in $instance User Data or it is empty" "$regx"
->>>>>>> 2ed33785
         fi
       done
     else
